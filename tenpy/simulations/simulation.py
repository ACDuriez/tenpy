"""This module contains base classes for simulations.

The :class:`Simulation` class tries to put everything needed for a simulation in a structured form
and collects task like initializing the tensor network state, model and algorithm classes,
running the actual algorithm, possibly performing measurements and saving the results.

See :doc:`/intro/simulations` for an overview and
:doc:`/examples` for a list of example parameter yaml files.
"""
# Copyright (C) TeNPy Developers, GNU GPLv3

import os
import sys
from pathlib import Path
import time
import importlib
import warnings
import traceback
import numpy as np
import logging
import copy

from ..models.model import Model
from ..algorithms.algorithm import Algorithm
from ..networks.mps import InitialStateBuilder
from ..models.model import NearestNeighborModel
from ..tools import hdf5_io
from ..tools.cache import CacheFile
from ..tools.params import asConfig
from ..tools.events import EventHandler
<<<<<<< HEAD
from .post_processing import DataLoader
from ..tools.misc import find_subclass, update_recursive, get_recursive, set_recursive
=======
from ..tools.misc import find_subclass, convert_memory_units
from ..tools.misc import update_recursive, get_recursive, set_recursive, merge_recursive
>>>>>>> 573fe8d8
from ..tools.misc import setup_logging as setup_logging_
from .. import version
from .measurement import (measurement_wrapper, _m_psi_method, _m_psi_method_wrapped,
                          _m_model_method, _m_model_method_wrapped)

__all__ = [
    'Simulation',
    'Skip',
    'init_simulation',
    'run_simulation',
    'init_simulation_from_checkpoint',
    'resume_from_checkpoint',
    'run_seq_simulations',
    'estimate_simulation_RAM',
    'output_filename_from_dict',
]


class Simulation:
    """Base class for simulations.

    The preferred way to run simulations is in a `with` statement, which allows us to redirect
    error messages to the log files, timely warn about unused parameters and to properly close any
    open files. In other words, use the simulation class like this::

        with Simulation(options, ...) as sim:
            results = sim.run()

    The wrappers :func:`run_simulation` and :func:`run_seq_simulations` do that.

    Parameters
    ----------
    options : dict-like
        The simulation parameters as outlined below.
        Ideally, these options should be enough to fully specify all parameters of a simulation
        to ensure reproducibility.
    setup_logging : bool
        Whether to call :meth:`setup_logging` at the beginning of initialization.
    resume_data : None | dict
        Ignored if None. If a dictionary, it should contain the data for resuming the simulation,
        ``results['resume_data']`` (see :attr:`results`).
        Note that the dict is cleared after readout to allow freeing memory.

    Options
    -------
    .. cfg:config :: Simulation

        directory : str
            If not None (default), switch to that directory at the beginning of the simulation.
        log_params : dict
            Log parameters; see :cfg:config:`log`.
        overwrite_output : bool
            Whether an existing file may be overwritten.
            Otherwise, if the file already exists we try to replace
            ``filename.ext`` with ``filename_01.ext`` (and further increasing numbers).
        random_seed : int | None
            If not ``None``, initialize the (legacy) numpy random generator with the given seed.
            **Note** that models have their own :attr:`~tenpy.models.model.Model.rng` with
            a separate (default) :cfg:option:`CouplingMPOModel.random_seed` in the `model_params`.
            If this `random_seed` is set, we call
            ``model_params('random_seed', random_seed + 123456)``
        sequential : dict
            Parameters for running simulations sequentially, see :cfg:config:`sequential`.
            Ignored by the simulation itself, but used by :func:`run_seq_simulations` and
            :func:`resume_from_checkpoint` to run a whole sequence of simulations passing on the
            state (and possible more).

    Attributes
    ----------
    options : :class:`~tenpy.tools.params.Config`
        Simulation parameters.
    model : :class:`~tenpy.models.model.Model`
        The model to be simulated.
    psi :
        The tensor network state updated by the algorithm.
    engine :
        The engine of the algorithm.
    results : dict
        Collection of all the results to be saved in the end.
        In a standard simulation, it will have the following entries.

        simulation_parameters: nested dict
            The simulation parameters passed as `options`.
        version_info : dict
            Information of the used library/code versions and simulation class.
            See :meth:`get_version_info`.
        finished_run : bool
            Useful to check whether the output file finished or was generated at a checkpoint.
            This flag is set to `True` only right at the end of :meth:`run`
            (or :meth:`resume_run`) before saving.
        measurements : dict
            Data of all the performed measurements.
        psi :
            The final tensor network state.
            Only included if :cfg:option:`Simulation.save_psi` is True (default).
        resume_data : dict
            Additional data for resuming the algorithm run.
            Not part of `self.results`, but only added in :meth:`prepare_results_for_save` with
            the most up-to-date `resume_data` from
            :meth:`~tenpy.algorithms.algorithm.Algorithm.get_resume_data`.
            Only included if :cfg:option:`Simulation.save_resume_data` is True.
            Note that this contains another (reference or even copy of) `psi`.

    cache : :class:`~tenpy.tools.cache.DictCache`
        Cache that can be used by algorithms.
    measurement_event : :class:`~tenpy.tools.events.EventHandler`
        An event that gets emitted each time when measurements should be performed.
        The callback functions should take :attr:`psi`, the simulation class itself,
        and a dictionary `results` as arguments.
        They should directly write the results into that dictionary.
    output_filename : str
        Filename for output.
    _backup_filename : str
        When writing a file a second time, instead of simply overwriting it, move it to there.
        In that way, we still have a non-corrupt version if something fails during saving.
    _init_walltime : float
        Walltime at initialization of the simulation class.
        Used as reference point in :meth:`walltime`.
    _last_save : float
        Time of the last call to :meth:`save_results`, initialized to :attr:`_init_walltime`.
    loaded_from_checkpoint : bool
        True when the simulation is loaded with :meth:`from_saved_checkpoint`.
    grouped : int
        By how many sites we grouped in :meth:`group_sites_for_algorithm`.
    model_ungrouped :
        Only set if `grouped` > 1. In that case, :attr:`model` is the modified/grouped model,
        and `model_ungrouped` is the original ungrouped model.
    """
    #: name of the default algorithm `engine` class
    default_algorithm = 'TwoSiteDMRGEngine'

    #: tuples as for :cfg:option:`Simulation.connect_measurements` that get added if
    #: the :cfg:option:`Simulation.use_default_measurements` is True.
    default_measurements = [
        ('tenpy.simulations.measurement', 'm_measurement_index', {}, 1),
        ('tenpy.simulations.measurement', 'm_bond_dimension'),
        ('tenpy.simulations.measurement', 'm_energy_MPO'),
        ('tenpy.simulations.measurement', 'm_entropy'),
    ]

    #: logger : An instance of a logger; see :doc:`/intro/logging`. NB: class attribute.
    logger = logging.getLogger(__name__ + ".Simulation")

    def __init__(self, options, *, setup_logging=True, resume_data=None):
        self._init_walltime = time.time()
        if not hasattr(self, 'loaded_from_checkpoint'):
            self.loaded_from_checkpoint = False
        self.options = options  # delay conversion to Config: avoid logging before setup_logging
        cwd = self.options.setdefault("directory", None)
        if cwd is not None:
            if not os.path.exists(cwd):
                os.mkdir(cwd)
            os.chdir(cwd)
        self.fix_output_filenames()
        if setup_logging:
            log_params = self.options.setdefault('log_params', {})
            if 'logging_params' in self.options:
                # when you remove this if clause, also clean up the 'logging_params' from the
                # self.options.touch(..., 'logging_params') below
                warnings.warn("Renamed `logging_params` to `log_params` for simulation.",
                              FutureWarning, 2)
                log_params = self.options['logging_params']
            setup_logging_(**log_params, output_filename=self.output_filename)
        # now that we have logging running, catch up with log messages
        self.logger.info("new simulation\n%s\n%s\n%s", "=" * 80, self.__class__.__name__, "=" * 80)
        self.options = asConfig(self.options, self.__class__.__name__)
        self.options.touch('directory', 'output_filename', 'output_filename_params',
                           'overwrite_output', 'skip_if_output_exists', 'safe_write', 'log_params',
                           'logging_params', 'estimate_RAM_const_offset')
        if cwd is not None:
            self.logger.info("change directory to %s", cwd)  # os.chdir(cwd) above
        self.logger.info("output filename: %s", self.output_filename)

        random_seed = self.options.get('random_seed', None)
        if random_seed is not None:
            if self.loaded_from_checkpoint:
                warnings.warn("resetting `random_seed` for a simulation loaded from checkpoint."
                              "Depending on where you use random numbers, "
                              "this might or might not be what you want!")
            np.random.seed(random_seed)
            self.options.subconfig('model_params').setdefault('random_seed', random_seed + 123456)
        self.results = {
            'simulation_parameters': self.options,
            'version_info': self.get_version_info(),
            'finished_run': False,
        }
        self._last_save = time.time()
        self.measurement_event = EventHandler("psi, simulation, model, results")
        if resume_data is not None:
            if 'psi' in resume_data:
                self.psi = resume_data['psi']
            if 'model' in resume_data:  # usually not: we can cheaply regenerate a model
                self.model = resume_data['model']
            self.results['resume_data'] = resume_data
        self.options.touch('sequential')  # added by :func:`run_seq_simulations` for completeness
        self.cache = CacheFile.open()
        self.grouped = 1

    def __enter__(self):
        self.init_cache()
        self.cache = self.cache.__enter__()  # start cache context
        return self

    def __exit__(self, exc_type, exc_value, traceback):
        self.cache.__exit__(exc_type, exc_value, traceback)  # exit cache context
        if exc_type is not None:
            self.logger.exception("simulation abort with the following exception",
                                  exc_info=(exc_type, exc_value, traceback))
        self.options.warn_unused(True)

    @property
    def verbose(self):
        warnings.warn(
            "verbose is deprecated, we're using logging now! \n"
            "See https://tenpy.readthedocs.io/en/latest/intro/logging.html", FutureWarning, 2)
        return self.options.get('verbose', 1.)

    def estimate_RAM(self):
        """Estimates the RAM usage for the simulation, without running it.

        Returns
        -------
        RAM : int
            The expected RAM usage in kB.
        """
        self.init_model()       # model, required for algorithm
        self.init_state()       # psi, required for algorithm
        self.group_sites_for_algorithm()  # algorithm might only work if grouped
        self.init_algorithm()   # create engine (subclass of Algorithm)

        return self.engine.estimate_RAM()

    def run(self):
        """Run the whole simulation.

        Returns
        -------
        results : dict
            The :attr:`results` as returned by :meth:`prepare_results_for_save`.
        """
        if self.loaded_from_checkpoint:
            warnings.warn("called `run()` on a simulation loaded from checkpoint. "
                          "You should probably call `resume_run()` instead!")
        self.init_model()
        self.init_state()
        self.group_sites_for_algorithm()
        self.init_algorithm()
        self.init_measurements()

        self.run_algorithm()

        self.group_split()
        self.final_measurements()
        self.run_post_processing()
        self.results['finished_run'] = True
        results = self.save_results()
        self.logger.info('finished simulation run\n' + "=" * 80)
        self.options.warn_unused(True)
        return results

    @classmethod
    def from_saved_checkpoint(cls, filename=None, checkpoint_results=None, **kwargs):
        """Re-initialize a given simulation class from checkpoint results.

        You should probably call :meth:`resume_run` after successful initialization.

        Instead of calling this directly, consider using :func:`resume_from_checkpoint`.

        Parameters
        ----------
        filename : None | str
            The filename of the checkpoint to be loaded.
            You can either specify the `filename` or the `checkpoint_results`.
        checkpoint_results : None | dict
            Alternatively to `filename` the results of the simulation so far, i.e. directly the
            data dictionary saved at a simulation checkpoint.
        **kwargs :
            Further keyword arguments given to the `Simulation.__init__`.
        """
        if filename is not None:
            if checkpoint_results is not None:
                raise ValueError("pass either filename or checkpoint_results")
            checkpoint_results = hdf5_io.load(filename)
        if checkpoint_results is None:
            raise ValueError("you need to pass `filename` or `checkpoint_results`")
        options = checkpoint_results['simulation_parameters']
        # usually, we would say `sim = cls(options)`.
        # the following 3 lines provide an additional hook setting :attr:`loaded_from_checkpoint`
        # before calling the `__init__()`, such that other methods can be customized to this case.
        sim = cls.__new__(cls)
        sim.loaded_from_checkpoint = True  # hook to disable parts of the __init__()
        if 'resume_data' in checkpoint_results:
            kwargs.setdefault('resume_data', checkpoint_results['resume_data'])
        sim.__init__(options, **kwargs)
        sim.results = checkpoint_results
        if 'measurements' in checkpoint_results:
            sim.results['measurements'] = {k: list(v)
                                           for k, v in sim.results['measurements'].items()}
        return sim

    def resume_run(self):
        """Resume a simulation that was initialized from a checkpoint.

        Returns
        -------
        results : dict
            The :attr:`results` as returned by :meth:`prepare_results_for_save`.
        """
        if not self.loaded_from_checkpoint:
            warnings.warn("called `resume_run()` on a simulation *not* loaded from checkpoint. "
                          "You probably want `run()` instead!")
        self.init_model()

        if not hasattr(self, 'psi'):
            # didn't get psi in resume_data, but might still have it in the results
            if 'psi' not in self.results:
                raise ValueError("psi not saved in the results: can't resume!")
            self.psi = self.results['psi']
        self.init_state()  # does (almost) nothing if self.psi is already initialized
        self.group_sites_for_algorithm()
        self.init_algorithm()  # automatically reads out and del's ``self.results['resume_data']``

        # the relevant part from init_measurements(), but don't make a measurement
        self._connect_measurements()
        self.options.touch('measure_initial')

        self.resume_run_algorithm()  # continue with the actual algorithm
        self.group_split()
        self.final_measurements()
        self.run_post_processing()
        self.results['finished_run'] = True
        results = self.save_results()
        self.logger.info('finished simulation (resume_)run\n' + "=" * 80)
        self.options.warn_unused(True)
        return results

    def init_cache(self):
        """Initialize the :attr:`cache` from the options.

        This method is only called automatically when the simulation is used in a
        ``with ...`` statement.
        This is the case if you use :func:`run_simulation`, etc.

        Options
        -------
        .. cfg:configoptions :: Simulation

            cache_threshold_chi : int
                If the `algorithm_params.trunc_params.chi_max` in :attr:`options` is smaller than
                this threshold, do not initialize a (non-trivial) cache.
            cache_params : dict
                Dictionary with parameters for the cache, see
                :meth:`~tenpy.tools.cache.CacheFile.open`.
        """
        cache_threshold_chi = self.options.get("cache_threshold_chi", 2000)
        chi = get_recursive(self.options, "algorithm_params.trunc_params.chi_max", default=None)
        if chi is not None and chi < cache_threshold_chi:
            self.options.touch("cache_params")
            self.logger.info("No cache due to chi=%d < cache_threshold_chi = %d",
                             chi, cache_threshold_chi)
            self.cache = CacheFile.open()  # default = keep in RAM.
            return
        self.cache.close()
        cache_params = self.options.get("cache_params", {})
        self.cache = CacheFile.open(**cache_params)
        # note: can't use a `with self.cache` statement, but emulate it:
        # self.__enter__() calls this function followed by
        # self.cache = self.cache.__enter__()

    def init_model(self):
        """Initialize a :attr:`model` from the model parameters.

        Skips initialization if :attr:`model` is already set.

        Options
        -------
        .. cfg:configoptions :: Simulation

            model_class : str | class
                Mandatory. Class or name of a subclass of :class:`~tenpy.models.model.Model`.
            model_params : dict
                Dictionary with parameters for the model; see the documentation of the
                corresponding `model_class`.
        """
        model_class_name = self.options["model_class"]  # no default value!
        if hasattr(self, 'model'):
            self.options.touch('model_params')
            return  # skip actually regenerating the model
        ModelClass = find_subclass(Model, model_class_name)
        params = self.options.subconfig('model_params')
        self.model = ModelClass(params)

    def init_state(self):
        """Initialize a tensor network :attr:`psi`.

        Skips initialization if :attr:`psi` is already set.

        Options
        -------
        .. cfg:configoptions :: Simulation

            initial_state_builder_class : str | class
                Class or name of a subclass of :class:`~tenpy.networks.mps.InitialStateBuilder`.
                Used to initialize `psi` according to the `initial_state_params`.
            initial_state_params : dict
                Dictionary with parameters for building `psi`; see the documentation of the
                `initial_state_builder_class`, e.g. :cfg:config:`InitialStateBuilder`.
            save_psi : bool
                Whether the final :attr:`psi` should be included into the output :attr:`results`.
        """
        if not hasattr(self, 'psi'):
            builder_class = self.options.get('initial_state_builder_class', 'InitialStateBuilder')
            Builder = find_subclass(InitialStateBuilder, builder_class)
            params = self.options.subconfig('initial_state_params')
            initial_state_builder = Builder(self.model.lat, params, self.model.dtype)
            self.psi = initial_state_builder.run()
        else:
            self.logger.info("initial state as given")  # nothing to do
            # but avoid warnings about unused parameters
            self.options.touch('initial_state_builder_class', 'initial_state_params')
        if self.options.get('save_psi', True):
            self.results['psi'] = self.psi

    def group_sites_for_algorithm(self):
        """Coarse-grain the model and state for the algorithm.

        Options
        -------
        .. cfg:configoptions :: Simulation

            group_sites : int
                How many sites to group. 1 means no grouping.
            group_to_NearestNeighborModel : bool
                If True, convert the grouped model to a
                :class:`~tenpy.models.model.NearestNeighborModel`.
                Use this if you want to run TEBD with a model that was originally next-nearest
                neighbor.
        """
        group_sites = self.grouped = self.options.get("group_sites", 1)
        to_NN = self.options.get("group_to_NearestNeighborModel", False)
        if group_sites < 1:
            raise ValueError("invalid `group_sites` = " + str(group_sites))
        if group_sites > 1:
            if not self.loaded_from_checkpoint or self.psi.grouped < group_sites:
                self.psi.group_sites(group_sites)
            self.model_ungrouped = self.model.copy()
            self.model.group_sites(group_sites)
            if to_NN:
                self.model = NearestNeighborModel.from_MPOModel(self.model)

    def group_split(self):
        """Split sites of psi that were grouped in  :meth:`group_sites_for_algorithm`."""
        if self.grouped > 1:
            self.psi.group_split(self.options['algorithm_params']['trunc_params'])
            self.model = self.model_ungrouped
            del self.model_ungrouped
            self.grouped = 1

    def init_algorithm(self, **kwargs):
        """Initialize the algorithm.

        If :attr:`results` has `'resume_data'`, it is read out, used for initialization
        and removed from the results.

        Parameters
        ----------
        **kwargs :
            Extra keyword arguments passed on to the Algorithm.__init__(),
            for example the `resume_data` when calling `resume_run`.

        Options
        -------
        .. cfg:configoptions :: Simulation

            algorithm_class : str | class
                Class or name of a subclass of :class:`~tenpy.algorithms.algorithm.Algorithm`.
                The engine of the algorithm to be run.
            algorithm_params : dict
                Dictionary with parameters for the algorithm; see the documentation of the
                `algorithm_class`.
            connect_algorithm_checkpoint : list of tuple
                Functions to connect to the :attr:`~tenpy.algorithms.Algorithm.checkpoint` event
                of the algorithm.
                Each tuple can be of length 2 to 4, with entries
                ``(module, function, kwargs, priority)``, the last two optionally.
                The mandatory `module` and `function` specify a callback measurement function.
                `kwargs` can specify extra keyword-arguments for the function,
                `priority` allows to tune the order in which the measurement functions get called.
                See :meth:`~tenpy.tools.events.EventHandler.connect_by_name` for more details.
        """
        alg_class_name = self.options.get("algorithm_class", self.default_algorithm)
        AlgorithmClass = find_subclass(Algorithm, alg_class_name)
        if 'resume_data' in self.results:
            self.logger.info("use `resume_data` for initializing the algorithm engine")
            kwargs.setdefault('resume_data', self.results['resume_data'].copy())
            # clean up: they are no longer up to date after algorithm initialization!
            # up to date resume_data is added in :meth:`prepare_results_for_save`
            self.results['resume_data'].clear()
            del self.results['resume_data']
        kwargs.setdefault('cache', self.cache)
        params = self.options.subconfig('algorithm_params')
        self.engine = AlgorithmClass(self.psi, self.model, params, **kwargs)
        self.engine.checkpoint.connect(self.save_at_checkpoint)
        con_checkpoint = list(self.options.get('connect_algorithm_checkpoint', []))
        for entry in con_checkpoint:
            self.engine.checkpoint.connect_by_name(*entry)

    def init_measurements(self):
        """Initialize and prepare measurements.

        Options
        -------
        .. cfg:configoptions :: Simulation

            connect_measurements : list of tuple
                Functions to connect to the :attr:`measurement_event`.
                Each tuple can be of length 2 to 4, with entries
                ``(module, function, kwargs, priority)``, the last two optionally.
                The mandatory `module` and `function` specify a callback measurement function.
                `kwargs` can specify extra keyword-arguments for the function,
                `priority` allows to tune the order in which the measurement functions get called.
                See :meth:`~tenpy.tools.events.EventHandler.connect_by_name` for more details.
            use_default_measurements : bool
                Each Simulation class defines a list of :attr:`default_measurements` in the same
                format as :cfg:option:`Simulation.connect_measurements`.
                This flag allows to explicitly disable them.
            measure_initial: bool
                Whether to perform a measurement on the initial state, i.e., before starting the
                algorithm run.
            measure_at_algorithm_checkpoints : bool
                Defaults to False. If True, make measurements at each algorithm checkpoint.
                This can be useful to study e.g. the DMRG convergence with the number of sweeps.
                Note that (depending on the algorithm) `psi` might not be in canonical form during
                the algorithm run. In that case, you might need to also enable the
                `canonicalize_before_measurement` option to get correct e.g. correct
                long-range correlation functions. (On the other hand, local onsite expectation
                values are likely fine without the explicit canonical_form() call.)
            canonicalize_before_measurement : bool
                If True, call `psi.canonical_form()` on the state used for measurement.
        """
        self._connect_measurements()
        if self.options.get('measure_initial', True):
            self.make_measurements()  # sets up self.results['measurements'] if necessary

    def _connect_measurements(self):
        if self.options.get('use_default_measurements', True):
            def_meas = self.default_measurements
        else:
            def_meas = []
        con_meas = list(self.options.get('connect_measurements', []))
        for entry in def_meas + con_meas:
            # (module_name, func_name, kwargs=None, priority=0) = entry
            self._connect_measurements_fct(*entry)
        measure_at_alg = self.options.get('measure_at_algorithm_checkpoints', False)
        if measure_at_alg:

            def make_simulation_measurements(algorithm):
                assert algorithm is self.engine
                self.make_measurements()

            self.engine.checkpoint.connect(make_simulation_measurements)

    def _connect_measurements_fct(self, module_name, func_name, extra_kwargs=None, priority=0):
        if extra_kwargs is None:
            extra_kwargs = {}
        wrap = False
        if func_name.startswith('wrap'):
            wrap = True
            func_name = func_name.split()[1]

        # find measurement function
        if module_name == 'psi_method':
            # psi might change/only be created at beginning of measurement
            # so the function needs to be extracted dynamically during measurement
            # this is done in `tenpy.simulations.measurement._m_psi_method{_wrapped}()`
            extra_kwargs['func_name'] = func_name
            func = _m_psi_method_wrapped if wrap else _m_psi_method
            wrap = False
        elif module_name == 'model_method':
            # analogous to psi_method
            extra_kwargs['func_name'] = func_name
            func = _m_model_method_wrapped if wrap else _m_model_method
            wrap = False
        elif module_name == 'simulation_method':
            # the simulation class already exists, so we can directly get the corresponding method
            func = getattr(self, func_name)
        else:
            # global functions should also exist already, so we can directly get them
            func = hdf5_io.find_global(module_name, func_name)

        if wrap:
            if 'results_key' in extra_kwargs:
                results_key = extra_kwargs['results_key']
                del extra_kwargs['results_key']
            else:
                results_key = func_name
            func = measurement_wrapper(func, results_key=results_key)

        self.measurement_event.connect(func, priority, extra_kwargs)

    def run_algorithm(self):
        """Run the algorithm.

        Calls ``self.engine.run()``.
        """
        self.engine.run()

    def resume_run_algorithm(self):
        """Resume running the algorithm.

        Calls ``self.engine.resume_run()``.
        """
        # usual algorithms have a loop with break conditions, which we can just resume
        self.engine.resume_run()

    def make_measurements(self):
        """Perform measurements and merge the results into ``self.results['measurements']``."""
        self.logger.info("make measurements")
        results = self.perform_measurements()
        self._merge_measurement_results(results)

    def _merge_measurement_results(self, results):
        """Merge dictionary `results` from measurements into ``self.results['measurement']``."""
        # merge the results into self.results['measurements']
        previous_results = self.results.get('measurements', None)
        if previous_results is None:
            self.results['measurements'] = {k: [v] for k, v in results.items()}
            return

        previous_keys = set(previous_results.keys())
        new_keys = set(results.keys())
        new_keys_not_previous = new_keys - previous_keys
        if new_keys_not_previous:
            warnings.warn(f"measurement gave new keys {new_keys_not_previous!r} "
                            "fill up with `None` for previous measurements.")
            some_previous_measurement = next(iter(previous_results.values()))
            measurement_len = len(some_previous_measurement)
            for key in new_keys_not_previous:
                previous_results[key] = [None] * measurement_len

        # actual merge
        for k, v in results.items():   # only new keys
            previous_results[k].append(v)

        previous_keys_not_new = previous_keys - new_keys
        if previous_keys_not_new:
            warnings.warn(f"measurement didn't give keys {previous_keys_not_new!r} "
                          "we have from previous measurements, fill up with `None`")
            for key in previous_keys_not_new:
                previous_results[key].append(None)
        # done

    def perform_measurements(self):
        """Emits the :attr:`measurement_event` to call measurement functions and collect results.

        Returns
        -------
        results : dict
            The results from calling the measurement functions.
        """
        # TODO: safe-guard measurements with try-except?
        # in case of a failed measurement, we should raise the exception at the end of the
        # simulation?
        results = {}
        psi, model = self.get_measurement_psi_model(self.psi, self.model)

        returned = self.measurement_event.emit(results=results,
                                               psi=psi,
                                               model=model,
                                               simulation=self)
        # check for returned values, although there shouldn't be any
        returned = [entry for entry in returned if entry is not None]
        if len(returned) > 0:
            msg = ("Some measurement function returned a value instead of writing to `results`.\n"
                   "Add it to measurement results as 'UNKNOWN'.")
            warnings.warn(msg)
            results['UNKNOWN'] = returned
        return results

    def get_measurement_psi_model(self, psi, model):
        """Get psi for measurements.

        Sometimes, the `psi` we want to use for measurements is different from the one the
        algorithm actually acts on.
        Here, we split sites, if they were grouped in :meth:`group_sites_for_algorithm`.

        Parameters
        ----------
        psi :
            Tensor network; initially just ``self.psi``.
            The method should make a copy before modification.
        model :
            Model matching `psi` (in terms of indexing, MPS order, grouped sites, ...)
            Initially just ``self.model``.

        Returns
        -------
        psi :
            The psi suitable as argument for generic measurement functions.
        model :
            Model matching `psi` (in terms of indexing, MPS order, grouped sites, ...)
        """
        if self.options.get("canonicalize_before_measurement", False):
            if psi is self.psi:
                psi = psi.copy()  # make copy before
            psi.canonical_form()
        if self.grouped > 1:
            if psi is self.psi:
                psi = psi.copy()  # make copy before
            psi.group_split(self.options['algorithm_params']['trunc_params'])
            model = self.model_ungrouped
        return psi, model

    def final_measurements(self):
        """Perform a last set of measurements."""
        self.make_measurements()

    def run_post_processing(self):
        """Apply (several) post-processing steps.

        .. cfg:configoptions :: SpectralSimulation

        post_processing : list of tuple
            Functions to perform post-processing with the :class:`DataLoader`.
            This uses a similar syntax to the attr:`connect_measurements` in meth:`init_measurements`.
            Each tuple can be of length 2 to 3, with entries ``(module, function, kwargs)``.
            The kwargs can contain a ``results_key`` under which the results (unless None is returned)
            are saved. All other kwargs are passed on to the function.

            .. note ::

                All post-processing functions should follow the syntax:
                ``def pp_function(DL, *, kwarg1, kwarg_2=default_2):``
                where ``DL`` is an instance of the :class:`DataLoader`, ``kwarg_1`` is a necessary
                keyword argument (no default value), while ``kwarg_2`` is an optional keyword argument (with
                default value)

        """
        if hasattr(self, 'default_post_processing'):
            def_pp = self.default_post_processing
        else:
            def_pp = []
        man_pp = list(self.options.get('post_processing', []))

        all_pp = def_pp + man_pp

        if len(all_pp) > 0:
            DL = DataLoader(simulation=self)
            for pp_step in all_pp:
                # pp_step : module_name, func_name, extra_kwargs=None
                # use try, except, so we don't abort a Simulation if post-processing is not working
                try:
                    self._post_processing(DL, *pp_step)
                except Exception:
                    self.logger.info("Could not post-process the results because of the following exception:")
                    self.logger.warning(traceback.format_exc())
                    self.logger.info("continuing saving results without post-processing")

    def _post_processing(self, DL: DataLoader, module_name: str, func_name: str, extra_kwargs: dict = None):
        """Apply only one post-processing step."""
        # get function / from module_name namespace
        if extra_kwargs is None:
            extra_kwargs = {}
        function = hdf5_io.find_global(module_name, func_name)
        # check if results_key is supplied
        if 'results_key' in extra_kwargs:
            results_key = extra_kwargs['results_key']
            del extra_kwargs['results_key']
        else:
            results_key = func_name
        # perform post-processing
        self.logger.info(f"calling post-processing function {func_name}")
        pp_result = function(DL, **extra_kwargs)
        # pp_result might be None, skip saving
        if pp_result is not None:
            # make sure we don't override any results
            all_result_keys = self.results.keys()
            if results_key in all_result_keys:
                key_to_save = results_key + '_1'
                while results_key in all_result_keys:
                    old_idx = key_to_save[-1]
                    new_idx = str(int(old_idx) + 1)  # increase by one
                    results_key = results_key[:-1] + new_idx
            else:
                key_to_save = results_key

            self.logger.info(f"Saving post-processing result under {key_to_save}")
            self.results[key_to_save] = pp_result

    def get_version_info(self):
        """Try to save version info which is necessary to allow reproducibility."""
        sim_module = self.__class__.__module__
        # also try to extract git revision of the simulation class
        if sim_module.startswith('tenpy') or sim_module == "__main__":
            cwd = os.getcwd()
        else:
            # use the cwd of the file where the simulation class is defined
            module = importlib.import_module(sim_module)  # get module object
            cwd = os.path.dirname(os.path.abspath(module.__file__))
        git_rev = version._get_git_revision(cwd)

        version_info = {
            'tenpy': version.version_summary,
            'simulation_class': self.__class__.__qualname__,
            'simulation_module': sim_module,
            'simulation_git_HEAD': git_rev,
        }
        return version_info

    def get_output_filename(self):
        """Read out the `output_filename` from the options.

        You can easily overwrite this method in subclasses to customize the outputfilename
        depending on the options passed to the simulations.

        Options
        -------
        .. cfg:configoptions :: Simulation

            output_filename : path_like | None
                If ``None`` (default), no output is written to files.
                If a string, this filename is used for output (up to modifications by
                :meth:`fix_output_filenames` to avoid overwriting previous results).
            output_filename_params : dict
                Instead of specifying the `output_filename` directly, this dictionary describes
                the parameters that should be included into it.
                Entries of the dictionary are keyword arguments to
                :func:`output_filename_from_dict` with the simulation parameters
                (:cfg:option:`Simulation`, or equivalently :attr:`options`) as `options`.

        Returns
        -------
        output_filename : str | None
            Filename for output; None disables any writing to files.
            Relative to :cfg:option:`Simulation.directory`, if specified.
            The file ending determines the output format.
        """
        # note: this function shouldn't use logging: it's called before setup_logging()
        output_filename_params = self.options.setdefault('output_filename_params', None)
        if output_filename_params is not None:
            default = output_filename_from_dict(self.options, **output_filename_params)
        else:
            default = None
        output_filename = self.options.setdefault('output_filename', default)
        return output_filename

    def fix_output_filenames(self):
        """Determine the output filenames.

        This function determines the :attr:`output_filename` and writes a one-line text into
        that file to indicate that we're running a simulation generating it.
        Further, :attr:`_backup_filename` is determined.

        Options
        -------
        .. cfg:configoptions :: Simulation

            skip_if_output_exists : bool
                If True, raise :class:`Skip` if the output file already exists.
            overwrite_output : bool
                Only makes a difference if `skip_if_output_exists` is False and the file exists.
                In that case, with `overwrite_output`, just save everything under that name again,
                or with `overwrite_output`=False, replace
                ``filename.ext`` with ``filename_01.ext`` (and further increasing numbers)
                until we get a filename that doesn't exist yet.
            safe_write : bool
                If True (default), perform a "safe" overwrite of `output_filename` as described
                in :meth:`save_results`.
        """
        # note: this function shouldn't use logging: it's called before setup_logging()
        # hence, assume that `options` is still a pure dict, not a tenpy.tools.misc.Config
        output_filename = self.get_output_filename()
        overwrite_output = self.options.setdefault("overwrite_output", False)
        skip_if_exists = self.options.setdefault("skip_if_output_exists", False)
        if output_filename is None:
            self.output_filename = None
            self._backup_filename = None
            return
        out_fn = Path(output_filename)  # convert to Path
        self.output_filename = out_fn
        self._backup_filename = self.get_backup_filename(out_fn)

        if out_fn.exists():
            if skip_if_exists:
                # no need to touch options: not yet converted to config
                raise Skip("simulation output filename already exists", out_fn)
            if not overwrite_output and not self.loaded_from_checkpoint:
                # adjust output filename to avoid overwriting stuff
                root, ext = os.path.splitext(out_fn)
                for i in range(1, 100):
                    new_out_fn = Path(root + '_' + str(i) + ext)
                    if not new_out_fn.exists():
                        break
                else:
                    raise ValueError("Refuse to make another copy. CLEAN UP!")
                warnings.warn(f"changed output filename to {new_out_fn!s}")
                self.output_filename = out_fn = new_out_fn
                self._backup_filename = self.get_backup_filename(out_fn)
            # else: overwrite stuff in `save_results`
            if overwrite_output and not self.loaded_from_checkpoint:
                # move logfile to *.backup.log
                log_fn = out_fn.with_suffix('.log')
                backup_log_fn = self.get_backup_filename(log_fn)
                if log_fn.exists() and backup_log_fn is not None:
                    if backup_log_fn.exists():
                        backup_log_fn.unlink()
                    log_fn.rename(backup_log_fn)
        if self._backup_filename is not None and not self._backup_filename.exists():
            import socket
            text = "simulation initialized on {host!r} at {time!s}\n"
            text = text.format(host=socket.gethostname(), time=time.asctime())
            with self._backup_filename.open('w') as f:
                f.write(text)

    def get_backup_filename(self, output_filename):
        """Extract the name used for backups of `output_filename`.

        Parameters
        ----------
        output_filename : pathlib.Path
            The filename where data is saved.

        Returns
        -------
        backup_filename : pathlib.Path
            The filename where to keep a backup while writing files to avoid.
        """
        # note: this function shouldn't use logging
        if self.options.setdefault("safe_write", True):
            return output_filename.with_suffix('.backup' + output_filename.suffix)
        else:
            return None

    def save_results(self, results=None):
        """Save the :attr:`results` to an output file.

        Performs a "safe" overwrite of :attr:`output_filename` by first moving the old file
        to :attr:`_backup_filename`, then writing the new file, and finally removing the backup.

        Parameters
        ----------
        results : dict | None
            The results to be saved. If not specified, call :meth:`prepare_results_for_save`
            to allow last-minute adjustments to the saved :attr:`results`.
        """
        if results is None:
            results = self.prepare_results_for_save()

        output_filename = self.output_filename
        backup_filename = self._backup_filename
        if output_filename is None:
            return results  # don't save to disk
        start_time = time.time()

        if output_filename.exists():
            # keep a single backup, previous backups are overwritten.
            if backup_filename is not None:
                if backup_filename.exists():
                    backup_filename.unlink()  # remove if exists
                output_filename.rename(backup_filename)
            else:
                output_filename.unlink()  # remove

        # actually save the results to disk
        self._save_to_file(results, output_filename)

        if backup_filename is not None and backup_filename.exists():
            # successfully saved, so we can safely remove the old backup
            backup_filename.unlink()

        self._last_save = time.time()
        self.logger.info("saving results to disk; took %.1fs", self._last_save - start_time)
        return results

    def _save_to_file(self, results, output_filename):
        hdf5_io.save(results, output_filename)

    def prepare_results_for_save(self):
        """Bring the `results` into a state suitable for saving.

        For example, this can be used to convert lists to numpy arrays, to add more meta-data,
        or to clean up unnecessarily large entries.

        Options
        -------
        :cfg:configoptions :: Simulation

            save_resume_data : bool
                If True, include data returned by :meth:`get_resume_data` into the output as `resume_data`.

        Returns
        -------
        results : dict
            A copy of :attr:`results` containing everything to be saved.
            Measurement results are converted into a numpy array (if possible).
        """
        results = self.results.copy()
        results['simulation_parameters'] = self.options.as_dict()
        if 'measurements' in results:
            # try to convert measurements into numpy arrays to store more compactly
            results['measurements'] = measurements = results['measurements'].copy()
            for k, v in measurements.items():
                try:
                    v = np.array(v)
                except:
                    continue
                if v.dtype != np.dtype(object):
                    measurements[k] = v
        if self.options.get('save_resume_data', self.options['save_psi']):
            results['resume_data'] = self.get_resume_data()
        return results

    def get_resume_data(self) -> dict:
        """Get resume data for a Simulation.

        Return data from :meth:`~tenpy.algorithms.Algorithm.get_resume_data` in base :class:`Simulation`.
        Subclasses should override this with ``resume_data = super().get_resume_data()``, s.t.
        :class:`Simulation` specific data can easily be returned for ``resume_data``.
        """
        resume_data = self.engine.get_resume_data()
        return resume_data

    def save_at_checkpoint(self, alg_engine):
        """Save the intermediate results at the checkpoint of an algorithm.

        Parameters
        ----------
        alg_engine : :class:`~tenpy.algorithms.Algorithm`
            The engine of the algorithm. Not used in this function, mostly there for compatibility
            with the :attr:`~tenpy.algorithms.Algorithm.checkpoint` event.

        Options
        -------
        .. cfg:configoptions :: Simulation

            save_every_x_seconds : float | None
                By default (``None``), this feature is disabled.
                If given, save the :attr:`results` obtained so far at each
                :attr:`~tenpy.algorithm.Algorithm.checkpoint` when at least `save_every_x_seconds`
                seconds evolved since the last save (or since starting the algorithm).
                To avoid unnecessary, slow disk input/output, the value will be increased if
                saving takes longer than 10% of `save_every_x_seconds`.
                Use ``0.`` to force saving at each checkpoint.
        """
        save_every = self.options.get('save_every_x_seconds', None)
        now = time.time()
        if save_every is not None and now - self._last_save > save_every:
            self.save_results()
            time_to_save = time.time() - now
            if time_to_save > 0.1 * save_every > 0.:
                save_every = 20 * time_to_save
                self.logger.warning(
                    "Saving took longer than 10%% of `save_every_x_seconds`. "
                    "Increase the latter to %.1f", save_every)
                self.options['save_every_x_seconds'] = save_every
        # done

    def walltime(self):
        """Wall time evolved since initialization of the simulation class.

        Utility measurement method. To measure it, add the following entry to the
        :cfg:option:`Simulation.connect_measurements` option::

            - - simulation_method
              - wrap walltime

        Returns
        -------
        seconds : float
            Elapsed (wall clock) time in seconds since the initialization of the simulation.
        """
        return time.time() - self._init_walltime


class Skip(ValueError):
    """Error raised if simulation output already exists.

    Parameters
    ----------
    msg : str
        Error message.
    filename : str
        Filename of the existing output file due to which the simulation is skipped.
    """
    def __init__(self, msg, filename):
        filename = str(filename)
        super().__init__(msg + '\n' + filename)
        self.filename = filename


_deprecated_not_set = object()


def init_simulation(simulation_class='GroundStateSearch',
                    simulation_class_kwargs=None,
                    **simulation_params):
    """Run the simulation with a simulation class.

    If you need to run the simulation, you can use a `with` statement for proper context
    management::

        with sim:
            results = sim.run()

    Parameters
    ----------
    simulation_class : str
        The name of a (sub)class of :class:`~tenpy.simulations.simulations.Simulation`
        to be used for running the simulation.
    simulation_class_kwargs : dict | None
        A dictionary of keyword-arguments to be used for the initializing the simulation.
    **simulation_params :
        Further keyword arguments as documented in the corresponding simulation class,
        see :cfg:config:`Simulation`.

    Returns
    -------
    results : dict
        The results of the Simulation, i.e., what
        :meth:`~tenpy.simulations.simulation.Simulation.run()` returned.
    """
    SimClass = find_subclass(Simulation, simulation_class)
    if simulation_class_kwargs is None:
        simulation_class_kwargs = {}
    sim = SimClass(simulation_params, **simulation_class_kwargs)
    return sim


def run_simulation(simulation_class='GroundStateSearch',
                   simulation_class_kwargs=None,
                   *,
                   simulation_class_name=_deprecated_not_set,
                   **simulation_params):
    """Run the simulation with a simulation class.

    .. deprecated :: 0.9.0
        The `simulation_class_name` argument has been renamed to just `simulation_class`.

    Parameters
    ----------
    simulation_class : str
        The name of a (sub)class of :class:`~tenpy.simulations.simulations.Simulation`
        to be used for running the simulation.
    simulation_class_kwargs : dict | None
        A dictionary of keyword-arguments to be used for the initializing the simulation.
    **simulation_params :
        Further keyword arguments as documented in the corresponding simulation class,
        see :cfg:config:`Simulation`.

    Returns
    -------
    results : dict
        The results of the Simulation, i.e., what
        :meth:`~tenpy.simulations.simulation.Simulation.run()` returned.
    """
    if simulation_class_name is not _deprecated_not_set:
        assert simulation_class == 'GroundStateSearch'
        warnings.warn(
            "The `simulation_class_name` argument has been renamed to `simulation_class`"
            " for more consistency with remaining parameters.", FutureWarning)
        simulation_class = simulation_class_name
    sim = init_simulation(simulation_class, simulation_class_kwargs, **simulation_params)
    with sim:
        results = sim.run()
    return results


def init_simulation_from_checkpoint(*,
                                    filename=None,
                                    checkpoint_results=None,
                                    update_sim_params=None,
                                    simulation_class_kwargs=None):
    """Re-initialize a simulation from a given checkpoint without running it.

    (All parameters have to be given as keyword arguments.)

    If you need to run the simulation, you can use a `with` statement for proper context
    management::

        with sim:
            results = sim.run()

    Parameters
    ----------
    filename : None | str
        The filename of the checkpoint to be loaded.
        You can either specify the `filename` or the `checkpoint_results`.
    checkpoint_results : None | dict
        Alternatively to `filename` the results of the simulation so far, i.e. directly the data
        dictionary saved at a simulation checkpoint.
    update_sim_params : None | dict
        Allows to update specific :cfg:config:`Simulation` parameters; ignored if `None`.
        Uses :func:`~tenpy.tools.misc.update_recursive` to update values, such that the keys of
        `update_sim_params` can be recursive, e.g. `algorithm_params/max_sweeps`.
    simulation_class_kwargs : None | dict
        Further keyword arguments given to the simulation class, ignored if `None`.

    Returns
    -------
    results :
        The results from running the simulation, i.e.,
        what :meth:`~tenpy.simulations.Simulation.resume_run()` returned.

    Notes
    -----
    The `checkpoint_filename` should be relative to the current working directory. If you use the
    :cfg:option:`Simulation.directory`, the simulation class will attempt to change to that
    directory during initialization. Hence, either resume the simulation from the same directory
    where you originally started, or update the :cfg:option:`Simulation.directory`
    (and :cfg:option`Simulation.output_filename`) parameter with `update_sim_params`.
    """
    if filename is not None:
        if checkpoint_results is not None:
            raise ValueError("pass either filename or checkpoint_results")
        checkpoint_results = hdf5_io.load(filename)
    if checkpoint_results is None:
        raise ValueError("you need to pass `filename` or `checkpoint_results`")
    if checkpoint_results['finished_run']:
        raise Skip("Simulation already finished", filename)
    sim_class_mod = checkpoint_results['version_info']['simulation_module']
    sim_class_name = checkpoint_results['version_info']['simulation_class']
    SimClass = hdf5_io.find_global(sim_class_mod, sim_class_name)
    if simulation_class_kwargs is None:
        simulation_class_kwargs = {}

    options = checkpoint_results['simulation_parameters']
    if update_sim_params is not None:
        update_recursive(options, update_sim_params)

    sim = SimClass.from_saved_checkpoint(checkpoint_results=checkpoint_results,
                                        **simulation_class_kwargs)
    return sim


def resume_from_checkpoint(*,
                           filename=None,
                           checkpoint_results=None,
                           update_sim_params=None,
                           simulation_class_kwargs=None):
    """Resume a simulation run from a given checkpoint.

    (All parameters have to be given as keyword arguments.)

    Parameters
    ----------
    filename : None | str
        The filename of the checkpoint to be loaded.
        You can either specify the `filename` or the `checkpoint_results`.
    checkpoint_results : None | dict
        Alternatively to `filename` the results of the simulation so far, i.e. directly the data
        dictionary saved at a simulation checkpoint.
    update_sim_params : None | dict
        Allows to update specific :cfg:config:`Simulation` parameters; ignored if `None`.
        Uses :func:`~tenpy.tools.misc.update_recursive` to update values, such that the keys of
        `update_sim_params` can be recursive, e.g. `algorithm_params/max_sweeps`.
    simulation_class_kwargs : None | dict
        Further keyword arguments given to the simulation class, ignored if `None`.

    Returns
    -------
    results :
        The results from running the simulation, i.e.,
        what :meth:`~tenpy.simulations.Simulation.resume_run()` returned.

    Notes
    -----
    The `checkpoint_filename` should be relative to the current working directory. If you use the
    :cfg:option:`Simulation.directory`, the simulation class will attempt to change to that
    directory during initialization. Hence, either resume the simulation from the same directory
    where you originally started, or update the :cfg:option:`Simulation.directory`
    (and :cfg:option`Simulation.output_filename`) parameter with `update_sim_params`.
    """
    sim = init_simulation_from_checkpoint(filename=filename,
                                          checkpoint_results=checkpoint_results,
                                          update_sim_params=update_sim_params,
                                          simulation_class_kwargs=simulation_class_kwargs)
    del checkpoint_results  # possibly free memory
    options = sim.options
    with sim:
        results = sim.resume_run()
        if 'sequential' in options:
            sequential = options['sequential']
            sequential['index'] += 1
            resume_data = sim.engine.get_resume_data(sequential_simulations=True)
    if 'sequential' in options:
        # note: it is important to exit the with ... as sim`` statement before continuing
        # to free memory and cache
        SimClass = sim.__class__
        if simulation_class_kwargs is None:
            simulation_class_kwargs = {}
        del sim  # free memory
        return run_seq_simulations(sequential,
                                   SimClass,
                                   simulation_class_kwargs,
                                   resume_data=resume_data,
                                   **options)
    return results


def run_seq_simulations(sequential,
                        simulation_class='GroundStateSearch',
                        simulation_class_kwargs=None,
                        *,
                        simulation_class_name=_deprecated_not_set,
                        resume_data=None,
                        collect_results_in_memory=False,
                        **simulation_params):
    """Sequentially run (variational) simulations.

    Uses the results (in particular the state) from one simulation to initialize another one.
    This allows to "adiabatically" or "smoothly" follow the evolution of the ground state as
    certain model (or algorithm) parameters change.

    Options
    -------
    .. cfg:config :: sequential

        recursive_keys : list of str
            Mandatory.
            The list of recursive keys for the `simulation_params` to be changed.
            for example an entry ``'model_params.Jz'`` indicates that
            ``simulation_params['model_params']['Jz']`` should be changed,
            see :func:`~tenpy.tools.misc.get_recursive`.
        value_lists : list of list
            For each entry of `recursive_keys` the list of values that this parameter should take.
            If `value_lists` is not given at the beginning of this function, it is read
            out from the `simulation_params`, i.e. you can alternatively directly change the
            values in you simulation_params options to be lists.
            We iterate through all values with ``zip(*values)``.
        format_strs : list of str
            For each of the `recursive_keys` a formatting string `format_str` to be formatted with
            ``format_str.format(value)``. If non-zero, the `format_strs` are used for `parts` in
            :func:`output_filename_from_dict` to find a unique `output_filename` .
            For example, for ``'model_params.Jz'`` a good choice would be ``'Jz_{0:.3f}'``.
            If `format_strs` is not given at all, it defaults to
            ``[rkey.split(separator)[-1] + '_{0!s}' for rkey in recursive_keys]``.
            Exception: if `output_filename` or `directory` is part of the `recursive_keys`,
            the whole list of `format_strs` is ignored and the `output_filename` is not updated.
        separator : str
            Separator to split recursive keys in :func:`~tenpy.tools.misc.get_recursive` etc.
            Defaults to ``'.'``.
        index : int
            The first index for each of the `value_lists` to run things with.
        base_directory : pathlike
            Working directory relative to which the :cfg:option:`Simulation.directory` of the
            individual simulations is specified.
            Defaults to the current working directory at the beginning of this function.

    Parameters
    ----------
    sequential : dict
        Parameters specifying the sequential simulation, see :cfg:config:`sequential` above.
    resume_data : None | dict
        Usually None if you didn't already run a simulation that you want to continue.
        Otherwise the `resume_data` as given to the Simulation class.
    collect_results_in_memory : bool
        If False (default), just save the results to the corresponding output files.
        If True, collect the results by keeping *copies* of psi and all simulation results
        *in memory*. (This can kill your available RAM quickly!)
    simulation_class : str
    simulation_class_kwargs : dict | None
    **simulation_params :
        Further arguments as in :func:`run_simulation`.

    Returns
    -------
    results: list | dict
        If `collect_results_in_memory`, a list of dictionaries with the results for each
        simulation. Otherwise just the results of the last simulation run.
    """
    sequential = asConfig(sequential, 'sequential')
    separator = sequential.get('separator', '.')
    recursive_keys = sequential['recursive_keys']
    N_keys = len(recursive_keys)
    format_strs = [rkey.split(separator)[-1] + '_{0!s}' for rkey in recursive_keys]
    format_strs = sequential.get('format_strs', format_strs)
    value_lists = [get_recursive(simulation_params, r_key) for r_key in recursive_keys]
    value_lists = sequential.get('value_lists', value_lists)
    index = sequential.get('index', 0)
    base_directory = sequential.get('base_directory', os.getcwd())

    if N_keys > 0:
        N_sims = len(value_lists[0])
        for vl in value_lists[1:]:
            if len(vl) != N_sims:
                raise ValueError("Different lengths for the ``sequential['value_lists']``")
        for k in recursive_keys:
            # goal of sequential simulation: keep the initial state from previous simulation!
            for check in ['initial_state', 'output_filename_params']:
                assert not k.startswith(check), "really?!?"
    else:
        N_sims = 1

    if simulation_class_name is not _deprecated_not_set:
        assert simulation_class == 'GroundStateSearch'
        warnings.warn(
            "The `simulation_class_name` argument has been renamed to `simulation_class`"
            " for more consistency with remaining parameters.", FutureWarning)
        simulation_class = simulation_class_name

    SimClass = find_subclass(Simulation, simulation_class)
    if simulation_class_kwargs is None:
        simulation_class_kwargs = {}

    # try to create varying output filenames
    # do we save to file at all?
    if simulation_params.get('output_filename', None) is not None or \
            simulation_params.get('output_filename_params', None) is not None:
        if 'output_filename' not in recursive_keys and 'directory' not in recursive_keys:
            # need to update the output_filename for each simulation
            output_filename_params = simulation_params.get('output_filename_params', {})
            output_filename = simulation_params.get('output_filename', None)
            if output_filename is not None:
                output_filename = os.fspath(output_filename)
                prefix, suffix = os.path.splitext(output_filename)
                output_filename_params.update({'prefix': prefix, 'suffix': suffix})
                # rather regenerate in Simulation.get_output_filenames
                del simulation_params['output_filename']
            parts = output_filename_params.setdefault('parts', {})
            for k, v in zip(recursive_keys, format_strs):
                if k not in parts and v:
                    parts[k] = v
            simulation_params['output_filename_params'] = output_filename_params
    else:  # we don't save results to files
        if not collect_results_in_memory:
            raise ValueError("Refuse to run without producing output")
    if collect_results_in_memory:
        all_results = []

    simulation_params['sequential'] = sequential

    for index in range(index, N_sims):
        os.chdir(base_directory)
        # update simulation parameters
        sequential['index'] = index
        sim_params = copy.deepcopy(simulation_params)
        for rec_key, values in zip(recursive_keys, value_lists):
            val = values[index]
            set_recursive(sim_params, rec_key, val, separator, insert_dicts=True)

        if resume_data is not None:
            simulation_class_kwargs['resume_data'] = resume_data

        with SimClass(sim_params, **simulation_class_kwargs) as sim:
            results = sim.run()
            if collect_results_in_memory:
                all_results.append(results)
            # save results for the next simulation
            resume_data = sim.engine.get_resume_data(sequential_simulations=True)
        del sim  # but free memory to avoid too many copies (e.g. the whole environment)
        if index + 1 < N_sims:
            del results
    # all simulations are done!
    if collect_results_in_memory:
        return all_results
    else:
        return results


def estimate_simulation_RAM(*,
                            suppress_non_RAM_output=True,
                            RAM_output_unit=None,
                            estimate_RAM_const_offset=(100, "MB"),
                            **simulation_params):
    """Pre-simulation RAM estimate.

    Large-scale simulations need to be submitted to a simulation cluster, which often requires to
    give an estimate of the required RAM before actually running the simulation.

    See also the model parameter :cfg:option:`Model.mem_saving_factor`.

    Parameters
    ----------
    suppress_non_RAM_output : bool
        If True (default), suppress all other output (except for error messages).
    RAM_output_unit : None | str
        Memory unit to be used for the output. ``None`` defaults to human-readable rounding.
    estimate_RAM_const_offset : ``(int, str)``
        Defaults to ``(100, "MB")`` which gets added to the scaling estimates.
        This constant needs to account for loading python libraries etc.
    **simulation_params :
        Other simulation parameters as they would be pass to :func:`run_simulation` to run the
        simulation.

    Returns
    -------
    estimate : float
        Estimated RAM requirements including the `estimate_RAM_const_offset`.
    unit : str
        Unit of the estimate

    See also
    --------
    Simulation.estimate_RAM : Corresponding simulation method
    tenpy.algorithms.algorithm.Algorithm.estimate_RAM : corresponding algorithm method.
    """
    offset_val, offset_unit = estimate_RAM_const_offset
    offset_MB, _ = convert_memory_units(offset_val, offset_unit, 'MB')
    # suppress in this case undesired output
    if suppress_non_RAM_output:
        for key in ['output_filename', 'output_filename_params']:  # ignore the output filename
            if key in simulation_params:
                del simulation_params[key]
        overwrite = {'log_params': {'filename': None,
                                    'to_stdout': 'ERROR'
                                    # ERROR level suppresses unused parameters warning as well
                                    }}
        simulation_params = merge_recursive(simulation_params, overwrite, conflict='last')
    # get simulation
    with init_simulation(**simulation_params) as sim:
        estimate_MB = sim.estimate_RAM()
    total_MB = estimate_MB + offset_MB

    est, est_unit = convert_memory_units(estimate_MB, 'MB', RAM_output_unit)
    total, total_unit = convert_memory_units(total_MB, 'MB', RAM_output_unit)
    print(f"  {est:5.1f} {est_unit} estimated usage for tensors")
    print(f"+ {offset_val:5.1f} {offset_unit} constant offset for loading python etc")
    print(f"= {total:5.1f} {total_unit} total estimated RAM")
    return total, total_unit


def output_filename_from_dict(options,
                              parts={},
                              prefix='result',
                              suffix='.h5',
                              joint='_',
                              parts_order=None,
                              separator='.'):
    """Format a `output_filename` from parts with values from nested `options`.

    The results of a simulation are ideally fixed by the simulation class and the `options`.
    Unique filenames could be obtained by including *all* options into the filename, but this
    would be a huge overkill: it suffices if we include the options that we actually change.
    This function helps to keep the length of the output filename at a sane level
    while ensuring (hopefully) sufficient uniqueness.

    Parameters
    ----------
    options : (nested) dict
        Typically the simulation parameters, i.e., options passed to :class:`Simulation`.
    parts :: dict
        Entries map a `recursive_key` for `options` to a `format_str` used
        to format the value, i.e. we extend the filename with
        ``format_str.format(get_recursive(options, recursive_key, separator))``.
        If `format_str` is empty, no part is added to the filename.
    prefix, suffix : str
        First and last part of the filename.
    joint : str
        Individual filename parts (except the suffix) are joined by this string.
    parts_order : None | list of keys
        Optionally, an explicit order for the keys of `parts`.
        By default (None), just the keys of `parts`, i.e. the order in which they appear in the
        dictionary; before python 3.7 (where the order is not defined) alphabetically sorted.
    separator : str
        Separator for :func:`~tenpy.tools.misc.get_recursive`.

    Returns
    -------
    output_filename : str
        (Hopefully) sufficiently unique filename.

    Examples
    --------
    >>> from tenpy.simulations.simulation import output_filename_from_dict
    >>> options = {  # some simulation parameters
    ...    'algorithm_params': {
    ...         'dt': 0.01,  # ...
    ...    },
    ...    'model_params':  {
    ...         'Lx': 3,
    ...         'Ly': 4, # ...
    ...    }, # ... and many more options ...
    ... }
    >>> output_filename_from_dict(options)
    'result.h5'
    >>> output_filename_from_dict(options, suffix='.pkl')
    'result.pkl'
    >>> output_filename_from_dict(options, parts={'model_params.Ly': 'Ly_{0:d}'}, prefix='check')
    'check_Ly_4.h5'
    >>> output_filename_from_dict(options, parts={
    ...         'algorithm_params.dt': 'dt_{0:.3f}',
    ...         'model_params.Ly': 'Ly_{0:d}'})
    'result_dt_0.010_Ly_4.h5'
    >>> output_filename_from_dict(options, parts={
    ...         'algorithm_params.dt': 'dt_{0:.3f}',
    ...         ('model_params.Lx', 'model_params.Ly'): '{0:d}x{1:d}'})
    'result_dt_0.010_3x4.h5'
    >>> output_filename_from_dict(options, parts={
    ...         'algorithm_params.dt': '_dt_{0:.3f}',
    ...         'model_params.Lx': '_{0:d}',
    ...         'model_params.Ly': 'x{0:d}'}, joint='')
    'result_dt_0.010_3x4.h5'
    """
    formatted_parts = [prefix]
    if parts_order is None:
        if sys.version_info < (3, 7):
            # dictionaries are not ordered -> sort keys alphabetically
            parts_order = sorted(parts.keys(), key=lambda x: x[0] if isinstance(x, tuple) else x)
        else:
            parts_order = parts.keys()  # dictionaries are ordered, so use that order
    else:
        assert set(parts_order) == set(parts.keys())
    for recursive_key in parts_order:
        format_str = parts[recursive_key]
        if not format_str:
            continue
        if not isinstance(recursive_key, tuple):
            recursive_key = (recursive_key, )
        vals = [get_recursive(options, r_key, separator) for r_key in recursive_key]
        part = format_str.format(*vals)
        formatted_parts.append(part)
    return joint.join(formatted_parts) + suffix<|MERGE_RESOLUTION|>--- conflicted
+++ resolved
@@ -28,15 +28,11 @@
 from ..tools.cache import CacheFile
 from ..tools.params import asConfig
 from ..tools.events import EventHandler
-<<<<<<< HEAD
-from .post_processing import DataLoader
-from ..tools.misc import find_subclass, update_recursive, get_recursive, set_recursive
-=======
 from ..tools.misc import find_subclass, convert_memory_units
 from ..tools.misc import update_recursive, get_recursive, set_recursive, merge_recursive
->>>>>>> 573fe8d8
 from ..tools.misc import setup_logging as setup_logging_
 from .. import version
+from .post_processing import DataLoader
 from .measurement import (measurement_wrapper, _m_psi_method, _m_psi_method_wrapped,
                           _m_model_method, _m_model_method_wrapped)
 
