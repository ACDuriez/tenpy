"""Definition of the various models.

For an introduction to models see :doc:`/intro/model`.

The module :mod:`tenpy.models.model` contains base classes for models.
The module :mod:`tenpy.models.lattice` contains base classes and implementations of lattices.
All other modules in this folder contain model classes derived from these base classes.

.. rubric:: Submodules

.. autosummary::
    :toctree: .

    lattice
    model

.. rubric:: Specific models

.. autosummary::
    :toctree: .

    tf_ising
    xxz_chain
    aklt
    spins
    spins_nnn
    fermions_spinless
    hubbard
    hofstadter
    haldane
    toric_code
"""
# Copyright 2018-2021 TeNPy Developers, GNU GPLv3

from . import lattice, model
from . import tf_ising, xxz_chain, spins, spins_nnn
from . import fermions_spinless, hubbard, hofstadter, haldane
<<<<<<< HEAD
from . import toric_code, aklt
=======
from . import toric_code, mixed_xk
>>>>>>> a974b9a3

__all__ = [
    'lattice', 'model', 'tf_ising', 'xxz_chain', 'spins', 'spins_nnn', 'fermions_spinless',
    'hubbard', 'hofstadter', 'haldane', 'toric_code', 'mixed_xk'
]<|MERGE_RESOLUTION|>--- conflicted
+++ resolved
@@ -35,13 +35,9 @@
 from . import lattice, model
 from . import tf_ising, xxz_chain, spins, spins_nnn
 from . import fermions_spinless, hubbard, hofstadter, haldane
-<<<<<<< HEAD
-from . import toric_code, aklt
-=======
-from . import toric_code, mixed_xk
->>>>>>> a974b9a3
+from . import toric_code, aklt, mixed_xk
 
 __all__ = [
     'lattice', 'model', 'tf_ising', 'xxz_chain', 'spins', 'spins_nnn', 'fermions_spinless',
-    'hubbard', 'hofstadter', 'haldane', 'toric_code', 'mixed_xk'
+    'hubbard', 'hofstadter', 'haldane', 'toric_code', 'aklt', 'mixed_xk'
 ]