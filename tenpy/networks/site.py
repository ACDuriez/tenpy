"""Defines a class describing the local physical Hilbert space.

The :class:`Site` is the prototype, read it's docstring.

"""
# Copyright 2018-2023 TeNPy Developers, GNU GPLv3

import numpy as np
import itertools
import copy
import warnings

from ..linalg import np_conserved as npc
from ..tools.misc import inverse_permutation, find_subclass
from ..tools.hdf5_io import Hdf5Exportable

__all__ = [
    'Site',
    'GroupedSite',
    'group_sites',
    'set_common_charges',
    'multi_sites_combine_charges',
    'kron',
    'SpinHalfSite',
    'SpinSite',
    'FermionSite',
    'SpinHalfFermionSite',
    'SpinHalfHoleSite',
    'BosonSite',
    'ClockSite',
    'spin_half_species',
]


class Site(Hdf5Exportable):
    """Collects necessary information about a single local site of a lattice.

    This class defines what the local basis states are: it provides the :attr:`leg`
    defining the charges of the physical leg for this site.
    Moreover, it stores (local) on-site operators, which are directly available as attribute,
    e.g., ``self.Sz`` is the Sz operator for the :class:`SpinSite`.
    Alternatively, operators can be obained with :meth:`get_op`.
    The operator names ``Id`` and ``JW`` are reserved for the identy and Jordan-Wigner strings.

    .. warning ::
        The order of the local basis can change depending on the charge conservation!
        This is a *necessary* feature since we need to sort the basis by charges for efficiency.
        We use the :attr:`state_labels` and :attr:`perm` to keep track of these permutations.

    .. versionchanged :: 0.10

        Add the option `sort_charge`. Right now the default behavriou is ``False`` for
        backwards compatibility, but we will change it for Version 1.0 to ``True``.
        For now, we raise a warning in cases where it can lead to changes.
        If you see this warning, just set the value explicitly to avoid breaking compatibility of
        existing data with future releases.
        Set it to `False`, if you already have data (for your particular model),
        that you want to be able to load/compare to.
        If you start a new project and don't have data yet, set it to `True`.
        See also the `breaking changes` section in the release notes.


    Parameters
    ----------
    leg : :class:`~tenpy.linalg.charges.LegCharge`
        Charges of the physical states, to be used for the physical leg of MPS.
    state_labels : None | list of str
        Optionally a label for each local basis states. ``None`` entries are ignored / not set.
    **site_ops :
        Additional keyword arguments of the form ``name=op`` given to :meth:`add_op`.
        The identity operator ``'Id'`` is automatically included.
        If no ``'JW'`` for the Jordan-Wigner string is given,
        ``'JW'`` is set as an alias to ``'Id'``.
    sort_charge : bool | None
        Whether :meth:`sort_charge` should be called at the end of initialization.
        This is usually a good idea to reduce potential overhead when using charge conservation.
        Note that this might permute the order of the local basis states!
        For backwards compatibility with existing data, it is not (yet) enabled by default,
        but we started to warn about the behaviour.
        Explicitly set `sort_charge=False` to disable the warning.

    Attributes
    ----------
    leg : :class:`~tenpy.linalg.charges.LegCharge`
        Charges of the local basis states.
    state_labels : {str: int}
        (Optional) labels for the local basis states.
    opnames : set
        Labels of all onsite operators (i.e. ``self.op`` exists if ``'op'`` in ``self.opnames``).
        Note that :meth:`get_op` allows arbitrary concatenations of them.
    need_JW_string : set
        Labels of all onsite operators that need a Jordan-Wigner string.
        Used in :meth:`op_needs_JW` to determine whether an operator anticommutes or commutes
        with operators on other sites.
    ops : :class:`~tenpy.linalg.np_conserved.Array`
        Onsite operators are added directly as attributes to self.
        For example after ``self.add_op('Sz', Sz)`` you can use ``self.Sz`` for the `Sz` operator.
        All onsite operators have labels ``'p', 'p*'``.
    perm : 1D array
        Index permutation of the physical leg compared to `conserve=None`,
        i.e. ``OP_conserved = OP_nonconserved[np.ix_(perm,perm)]`` and
        ``perm[state_labels_conserved["some_state"]] == state_labels_nonconserved["some_state"]``.
    JW_exponent : 1D array
        Exponents of the ``'JW'`` operator, such that
        ``self.JW.to_ndarray() = np.diag(np.exp(1.j*np.pi* JW_exponent))``
    hc_ops : dict(str->str)
        Mapping from operator names to their hermitian conjugates.
        Use :meth:`get_hc_op_name` to obtain entries.
<<<<<<< HEAD
    charge_to_JW_parity : None | 1D array
        If set, it is a list of factors, one per charge, such that
        ``(-1)**np.mod(np.sum(charges * charge_to_JW_parity, axis=-1), 2)`` is the
        Jordan-Wigner sign associated to a given set of `charges`.
        See :meth:`charge_to_JW_signs` for more details.
        Often not defined at all or `None`, which indicates that charge information is not enough
        to extract the Jordan-Wigner signs, i.e., we might not have total fermion number as
        well-defined charge.
=======
    used_sort_charge : bool
        Whether :meth:`sort_charge` was called.
        Note that the default argument for `sort_dense` in :meth:`add_op` changes to True in that
        case, to ensure a consistent use.
>>>>>>> 01e4d302

    Examples
    --------
    The following generates a site for spin-1/2 with Sz conservation.
    Note that ``Sx = (Sp + Sm)/2`` violates Sz conservation and is thus not a valid
    on-site operator.

    >>> chinfo = npc.ChargeInfo([1], ['2*Sz'])
    >>> ch = npc.LegCharge.from_qflat(chinfo, [1, -1])
    >>> Sp = [[0, 1.], [0, 0]]
    >>> Sm = [[0, 0], [1., 0]]
    >>> Sz = [[0.5, 0], [0, -0.5]]
    >>> site = tenpy.networks.site.Site(ch, ['up', 'down'], Splus=Sp, Sminus=Sm, Sz=Sz)
    >>> print(site.Splus.to_ndarray())
    [[0. 1.]
     [0. 0.]]
    >>> print(site.get_op('Sminus').to_ndarray())
    [[0. 0.]
     [1. 0.]]
    >>> print(site.get_op('Splus Sminus').to_ndarray())
    [[1. 0.]
     [0. 0.]]
    """

    def __init__(self, leg, state_labels=None, sort_charge=False, **site_ops):
        self.used_sort_charge = False
        self.leg = leg
        self.state_labels = dict()
        if state_labels is not None:
            for i, v in enumerate(state_labels):
                if v is not None:
                    self.state_labels[str(v)] = i
        self.opnames = set()
        self.need_JW_string = set(['JW'])
        self.hc_ops = {}
        if not hasattr(self, 'perm'):  # default permutation for the local states
            self.perm = np.arange(self.dim)
        self.add_op('Id', npc.diag(1., self.leg), hc='Id')
        for name, op in site_ops.items():
            self.add_op(name, op)
        if 'JW' not in self.opnames:
            # include trivial `JW` to allow combinations
            # of bosonic and fermionic sites in an MPS
            self.add_op('JW', self.Id, hc='JW')
        if sort_charge:
            self.sort_charge()
        elif sort_charge is None:
            if not (leg.sorted and leg.bunched):
                msg = (f"LegCharge of physical leg in site {self!s} is not sorted. "
                       "You should explicitly set `sort_charge`. "
                       "Set it to False, if you already have saved data for your model and want "
                       "to be able to load it/keep backwards compatibility. "
                       "For new projects, if you don't have data yet, set it to `True`. "
                       "We will switch the default from False to True in version 1.0, "
                       "which breaks compatibility of existing data with "
                       "code/models that don't explicitly set sort_legcharge.")
                warnings.warn(msg, FutureWarning, 2)
        self.test_sanity()

    def change_charge(self, new_leg_charge=None, permute=None):
        """Change the charges of the site (in place).

        Parameters
        ----------
        new_leg_charge : :class:`LegCharge` | None
            The new charges to be used. If ``None``, use trivial charges.
        permute : ndarray | None
            The permuation applied to the physical leg,
            which also gets used to adjust :attr:`state_labels` and :attr:`perm`.
            If you sorted the previous leg with ``perm_qind, new_leg_charge = leg.sort()``,
            use ``old_leg.perm_flat_from_perm_qind(perm_qind)``.
            Ignored if ``None``.
        """
        if new_leg_charge is None:
            new_leg_charge = npc.LegCharge.from_trivial(self.dim)
        self.leg = new_leg_charge
        if permute is not None:
            permute = np.asarray(permute, dtype=np.intp)
            inv_perm = inverse_permutation(permute)
            self.perm = self.perm[permute]
            self.state_labels = dict((lbl, inv_perm[i]) for lbl, i in self.state_labels.items())
        for opname in self.opnames.copy():
            op = self.get_op(opname).to_ndarray()
            self.opnames.remove(opname)
            delattr(self, opname)
            if permute is not None:
                op = op[np.ix_(permute, permute)]
            # need_JW and hc_ops are still set
<<<<<<< HEAD
            self.add_op(opname, op, need_JW=False, hc=False)
        if hasattr(self, 'charge_to_JW_parity'):
            # might no longer be valid (unclear!), so better delete.
            del self.charge_to_JW_parity
=======
            self.add_op(opname, op, need_JW=False, hc=False, permute_dense=False)
>>>>>>> 01e4d302
        # done

    def sort_charge(self, bunch=True):
        """Sort the :attr:`leg` charges (in place).

        Parameters
        ----------
        bunch : bool
            Whether to also group equal charges into larger blocks (usually a good idea).

        Returns
        -------
        perm : 1D ndarray
            The permutation
        """
        if self.leg.sorted and (not bunch or self.leg.bunched):
            return np.arange(self.dim, dtype=np.intp)  # nothing to do
        perm_qind, leg_sorted = self.leg.sort(bunch)
        perm_flat = self.leg.perm_flat_from_perm_qind(perm_qind)
        self.change_charge(leg_sorted, perm_flat)
        # change_charge updates self.state_label and self.perm
        self.used_sort_charge = True
        return perm_flat

    def test_sanity(self):
        """Sanity check, raises ValueErrors, if something is wrong."""
        for lab, ind in self.state_labels.items():
            if not isinstance(lab, str):
                raise ValueError("wrong type of state label")
            if not 0 <= ind < self.dim:
                raise ValueError("index of state label out of bounds")
        for name in self.opnames:
            if not hasattr(self, name):
                raise ValueError("missing onsite operator " + name)
        for op in self.onsite_ops.values():
            if op.rank != 2:
                raise ValueError("only rank-2 onsite operators allowed")
            op.legs[0].test_equal(self.leg)
            op.legs[1].test_contractible(self.leg)
            op.test_sanity()
        for op in self.need_JW_string:
            assert op in self.opnames
        np.testing.assert_array_almost_equal(np.diag(np.exp(1.j * np.pi * self.JW_exponent)),
                                             self.JW.to_ndarray(), 15)
        if hasattr(self, 'hc_ops'):
            for op1, op2 in self.hc_ops.items():
                assert op1 in self.opnames and op2 in self.opnames
                op1 = self.get_op(op1)
                op2 = self.get_op(op2)
                assert op1.conj().transpose() == op2
        if getattr(self, 'charge_to_JW_parity', None) is not None:
           JW_diag = np.diag(self.JW.to_ndarray())
           JW_signs = self.charge_to_JW_signs(self.leg.to_qflat())
           np.testing.assert_array_almost_equal(JW_diag, JW_signs, 14)

    @property
    def dim(self):
        """Dimension of the local Hilbert space."""
        return self.leg.ind_len

    @property
    def onsite_ops(self):
        """Dictionary of on-site operators for iteration.

        Single operators are accessible as attributes.
        """
        return dict([(name, getattr(self, name)) for name in sorted(self.opnames)])

    def add_op(self, name, op, need_JW=False, hc=None, permute_dense=None):
        """Add one on-site operators.

        Parameters
        ----------
        name : str
            A valid python variable name, used to label the operator.
            The name under which `op` is added as attribute to self.
        op : np.ndarray | :class:`~tenpy.linalg.np_conserved.Array`
            A matrix acting on the local hilbert space representing the local operator.
            Dense numpy arrays are automatically converted to
            :class:`~tenpy.linalg.np_conserved.Array`.
            LegCharges have to be ``[leg, leg.conj()]``.
            We set labels ``'p', 'p*'``.
        need_JW : bool
            Whether the operator needs a Jordan-Wigner string.
            If ``True``, add `name` to :attr:`need_JW_string`.
        hc : None | False | str
            The name for the hermitian conjugate operator, to be used for :attr:`hc_ops`.
            By default (``None``), try to auto-determine it.
            If ``False``, disable adding antries to :attr:`hc_ops`.
        permute_dense : bool | None
            Flag to enable/disable permuations when converting `op` from numpy to
            np_conserved arrays.
            If True, the operator is permuted with :attr:`perm` to account for permutations
            induced by sorting charges; False disables the permutations.
            By default (``None``), the value of :attr:`used_sort_charge` is used.
        """
        name = str(name)
        if not name.isidentifier():
            raise ValueError("Invalid operator name: " + name)
        if name in self.opnames:
            raise ValueError("Operator with that name already existent: " + name)
        if hasattr(self, name):
            raise ValueError("Site already has that attribute name: " + name)
        if not isinstance(op, npc.Array):
            op = np.asarray(op)
            if op.shape != (self.dim, self.dim):
                raise ValueError("wrong shape of on-site operator")
            if permute_dense is None:
                permute_dense = self.used_sort_charge
            if permute_dense:
                perm = self.perm
                op = op[np.ix_(perm, perm)]
            try:
                op = npc.Array.from_ndarray(op, [self.leg, self.leg.conj()])
            except ValueError as e:
                # just add a more help-ful error message printing the operators
                raise ValueError('\n'.join([
                    f"Can't convert operator {name!r} to npc Array", "Flat charges:",
                    str(self.leg.to_qflat()), "Operator:",
                    str(op)
                ])) from e
        if op.rank != 2:
            raise ValueError("only rank-2 on-site operators allowed")
        op.legs[0].test_equal(self.leg)
        op.legs[1].test_contractible(self.leg)
        op.test_sanity()
        op.iset_leg_labels(['p', 'p*'])
        setattr(self, name, op)
        self.opnames.add(name)
        if need_JW:
            self.need_JW_string.add(name)
        # keep track of h.c. operators
        if hc is None and not name in self.hc_ops:
            if op.conj().transpose() == op:
                hc = name
            else:
                for other in self.opnames:
                    other_op = self.get_op(other)
                    if other_op.conj().transpose() == op:
                        hc = other
                        break
        if hc:
            self.hc_ops[hc] = name
            self.hc_ops[name] = hc
        if name == 'JW':
            self.JW_exponent = np.angle(np.real_if_close(np.diag(op.to_ndarray()))) / np.pi

    def rename_op(self, old_name, new_name):
        """Rename an added operator.

        Parameters
        ----------
        old_name : str
            The old name of the operator.
        new_name : str
            The new name of the operator.
        """
        if old_name == new_name:
            return
        if new_name in self.opnames:
            raise ValueError("new_name already exists")
        old_hc_name = self.hc_ops.get(old_name, None)
        op = getattr(self, old_name)
        need_JW = old_name in self.need_JW_string
        hc_op_name = self.get_hc_op_name(old_name)
        self.remove_op(old_name)
        setattr(self, new_name, op)
        self.opnames.add(new_name)
        if need_JW:
            self.need_JW_string.add(new_name)
        if new_name == 'JW':
            self.JW_exponent = np.real_if_close(np.angle(np.diag(op.to_ndarray())) / np.pi)
        if old_hc_name is not None:
            if old_hc_name == old_name:
                self.hc_ops[new_name] = new_name
            else:
                self.hc_ops[new_name] = old_hc_name
                self.hc_ops[old_hc_name] = new_name

    def remove_op(self, name):
        """Remove an added operator.

        Parameters
        ----------
        name : str
            The name of the operator to be removed.
        """
        hc_name = self.hc_ops.get(name, None)
        if hc_name is not None:
            del self.hc_ops[name]
            if hc_name != name:
                del self.hc_ops[hc_name]
        self.opnames.remove(name)
        delattr(self, name)
        self.need_JW_string.discard(name)

    def state_index(self, label):
        """Return index of a basis state from its label.

        Parameters
        ----------
        label : int | string
            Either the index directly or a label (string) set before.

        Returns
        -------
        state_index : int
            the index of the basis state associated with the label.
        """
        res = self.state_labels.get(label, label)
        try:
            res = int(res)
        except ValueError:
            raise KeyError("label not found: " + repr(label))
        return res

    def state_indices(self, labels):
        """Same as :meth:`state_index`, but for multiple labels."""
        return [self.state_index(lbl) for lbl in labels]

    def get_op(self, name):
        """Return operator of given name.

        Parameters
        ----------
        name : str
            The name of the operator to be returned.
            In case of multiple operator names separated by whitespace,
            we multiply them together to a single on-site operator
            (with the one on the right acting first).

        Returns
        -------
        op : :class:`~tenpy.linalg.np_conserved`
            The operator given by `name`, with labels ``'p', 'p*'``.
            If name already was an npc Array, it's directly returned.
        """
        names = name.split(' ')
        op = getattr(self, names[0], None)
        if op is None:
            raise ValueError("{0!r} doesn't have the operator {1!r}".format(self, names[0]))
        for name2 in names[1:]:
            op2 = getattr(self, name2, None)
            if op2 is None:
                raise ValueError("{0!r} doesn't have the operator {1!r}".format(self, name2))
            op = npc.tensordot(op, op2, axes=['p*', 'p'])
        return op

    def get_hc_op_name(self, name):
        """Return the hermitian conjugate of a given operator.

        Parameters
        ----------
        name : str
            The name of the operator to be returned.
            Multiple operators separated by whitespace are interpreted as an operator product,
            exactly as :meth:`get_op` does.

        Returns
        -------
        hc_op_name : str
            Operator name for the hermi such that :meth:`get_op` of
        """
        names = name.split(' ')
        hc_names = []
        for name2 in reversed(names):
            hc_name_2 = self.hc_ops.get(name2)
            if hc_name_2 is None:
                raise ValueError("hermitian conjugate of operator {0!s} unknown".format(name2))
            hc_names.append(hc_name_2)
        return ' '.join(hc_names)

    def op_needs_JW(self, name):
        """Whether an (composite) onsite operator is fermionic and needs a Jordan-Wigner string.

        Parameters
        ----------
        name : str
            The name of the operator, as in :meth:`get_op`.

        Returns
        -------
        needs_JW : bool
            Whether the operator needs a Jordan-Wigner string, judging from :attr:`need_JW_string`.
        """
        names = name.split()
        need_JW = bool(names[0] in self.need_JW_string)
        for op in names[1:]:
            if op in self.need_JW_string:
                need_JW = not need_JW  # == need_JW xor (op in self.need_JW_string)
        return need_JW

    def valid_opname(self, name):
        """Check whether 'name' labels a valid onsite-operator.

        Parameters
        ----------
        name : str
            Label for the operator. Can be multiple operator(labels) separated by whitespace,
            indicating that they should  be multiplied together.

        Returns
        -------
        valid : bool
            ``True`` if `name` is a valid argument to :meth:`get_op`.
        """
        for name2 in name.split():
            if name2 not in self.opnames:
                return False
        return True

    def multiply_op_names(self, names):
        """Multiply operator names together.

        Join the operator names in `names` such that `get_op` returns the product of the
        corresponding operators.

        Parameters
        ----------
        names : list of str
            List of valid operator labels.

        Returns
        -------
        combined_opname : str
            A valid operator name
            Operatorname representing the product of operators in `names`.
        """
        if len(names) == 0:
            return 'Id'
        return ' '.join(names)

    def multiply_operators(self, operators):
        """Multiply local operators (possibly given by their names) together.

        Parameters
        ----------
        operators : list of {str | :class:`~tenpy.linalg.np_conserved.Array`}
            List of valid operator names (to be translated with :meth:`get_op`) or
            directly on-site operators in the form of npc arrays with ``'p', 'p*'`` label.
            The operators are multiplied left-to-right.

        Returns
        -------
        combined_operator : :class:`~tenpy.linalg.np_conserved.Array`
            The product of the given `operators` in a left-to-right multiplication following the
            usual mathematical convention. For example, if ``operators=['Sz', 'Sp', 'Sx']``,
            the final operator is equivalent to ``site.get_op('Sz Sp Sx')``, with the ``'Sx'``
            operator acting first on any physical state.
        """
        if len(operators) == 0:
            return self.Id
        op = operators[0]
        if isinstance(op, str):
            op = self.get_op(op)
        for next_op in operators[1:]:
            if isinstance(next_op, str):
                next_op = self.get_op(next_op)
            op = npc.tensordot(op, next_op, axes=['p*', 'p'])
        return op

    def __repr__(self):
        """Debug representation of self."""
        return "<Site, d={dim:d}, ops={ops!r}>".format(dim=self.dim, ops=self.opnames)

    def charge_to_JW_signs(self, charges):
        """Convert charge values to Jordan-Wigner parity.

        Often, charge conservation contains the (parity of) the total fermion number.
        This information is enough to lift a Jordan-Wigner string applied on the left of a given
        bond to the virtual leg of an MPS: given the total parity number of fermions
        ``parity[alpha] = N_fermions[alpha] % 2`` in each Schmidt state ``|alpha>``,
        simply send ``|alpha> --> (-1)**parity[alpha] |alpha>``.
        Given the charges values of the Schmidt states ``|alpha>``, this function returns the
        corresponding ``(-1)**parity`` Jordan-Wigner signs.

        Parameters
        ----------
        charges : 2D or 1D array
            Charge values, last dimension is len ``chinfo.qnumber``.
            We choose the convention that these charge values correspond to an "incoming" leg
            with ``qconj=+1``.

        Returns
        -------
        JW_signs :
            Should only have values +1 or -1.
        """
        charge_to_JW_parity = getattr(self, 'charge_to_JW_parity', None)
        if charge_to_JW_parity is not None:
            charges = self.leg.chinfo.make_valid(charges)
            parity = np.mod(np.sum(charges * charge_to_JW_parity, axis=-1), 2)
            # parity has values in [0, 1]
            return 1. - 2. * parity  # values +/- 1, same as (-1)**parity
        raise ValueError("`charge_to_JW_parity` not defined!")


class GroupedSite(Site):
    """Group two or more :class:`Site` into a larger one.

    A typical use-case is that you want a NearestNeighborModel for TEBD although you have
    next-nearest neighbor interactions: you just double your local Hilbertspace to consist of
    two original sites.
    Note that this is a 'hack' at the cost of other things (e.g., measurements of 'local'
    operators) getting more complicated/computationally expensive.

    If the individual sites indicate fermionic operators (with entries in `need_JW_string`),
    we construct the new on-site oerators of `site1` to include the JW string of `site0`,
    i.e., we use the Kronecker product of ``[JW, op]`` instead of ``[Id, op]`` if necessary
    (but always ``[op, Id]``).
    In that way the onsite operators of this DoubleSite automatically fulfill the
    expected commutation relations. See also :doc:`/intro/JordanWigner`.

    Parameters
    ----------
    sites : list of :class:`Site`
        The individual sites being grouped together. Copied before use if ``charges!='same'``.
    labels :
        Include the Kronecker product of the each onsite operator `op` on ``sites[i]`` and
        identities on other sites with the name ``opname+labels[i]``.
        Similarly, set state labels for ``' '.join(state[i]+'_'+labels[i])``.
        Defaults to ``[str(i) for i in range(n_sites)]``, which for example grouping two SpinSites
        gives operators name like ``"Sz0"`` and sites labels like ``'up_0 down_1'``.
    charges : ``'same' | 'drop' | 'independent'``
        How to handle charges, defaults to 'same'.
        ``'same'`` means that all `sites` have the same `ChargeInfo`, and the total charge
        is the sum of the charges on the individual `sites`.
        ``'independent'`` means that the `sites` have possibly different `ChargeInfo`,
        and the charges are conserved separately, i.e., we have `n_sites` conserved charges.
        For ``'drop'``, we drop any charges, such that the remaining legcharges are trivial.
        For more complex situations, you can call :func:`set_common_charges` beforehand.

    Attributes
    ----------
    n_sites : int
        The number of sites grouped together, i.e. ``len(sites)``.
    sites : list of :class:`Site`
        The sites grouped together into self.
    labels: list of str
        The labels using which the single-site operators are added during construction.
    """

    def __init__(self, sites, labels=None, charges='same'):
        self.n_sites = n_sites = len(sites)
        self.sites = sites
        self.charges = charges
        assert n_sites > 0
        if labels is None:
            labels = [str(i) for i in range(n_sites)]
        self.labels = labels
        if charges == 'same':
            pass  # nothing to do
        elif charges == 'drop':
            legs = [npc.LegCharge.from_drop_charge(sites[0].leg)]
            chinfo = legs[0].chinfo
            for site in sites[1:]:
                legs.append(npc.LegCharge.from_drop_charge(sites[0].leg, chargeinfo=chinfo))
        elif charges == 'independent':
            # charges are separately conserved
            legs = []
            for i in range(n_sites):
                d = sites[i].dim
                # trivial charges
                legs_triv = [npc.LegCharge.from_trivial(d, s.leg.chinfo) for s in sites]
                legs_triv[i] = sites[i].leg  # except on site i
                chinfo = None if i == 0 else legs[0].chinfo
                leg = npc.LegCharge.from_add_charge(legs_triv, chinfo)  # combine the charges
                legs.append(leg)
        else:
            raise ValueError("Unknown option for `charges`: " + repr(charges))
        c2JWps = [getattr(s, 'charge_to_JW_parity', None) for s in sites]  # maybe keep it below
        if charges != 'same':
            sites = [copy.copy(s) for s in sites]  # avoid modifying the existing sites.
            # sort legs
            for i in range(n_sites):
                perm_qind, leg_s = legs[i].sort()
                sites[i].change_charge(leg_s, legs[i].perm_flat_from_perm_qind(perm_qind))
        chinfo = sites[0].leg.chinfo
        for s in sites[1:]:
            assert s.leg.chinfo == chinfo  # check for compatibility
        legs = [s.leg for s in sites]
        pipe = npc.LegPipe(legs)
        self.leg = pipe  # needed in kroneckerproduct
        JW_all = self.kroneckerproduct([s.JW for s in sites])

        # initialize Site
        Site.__init__(self, pipe, None, JW=JW_all)
        # note: the pipe is sorted, so sort_charge option doesn't matter

        # set state labels
        for states_labels in itertools.product(*[s.state_labels.items() for s in sites]):
            inds = [v for k, v in states_labels]  # values of the dictionaries
            ind_pipe = pipe.map_incoming_flat(inds)
            label = ' '.join([st + '_' + lbl for (st, idx), lbl in zip(states_labels, labels)])
            self.state_labels[label] = ind_pipe

        # add remaining operators
        Ids = [s.Id for s in sites]
        JW_Ids = Ids[:]  # in the following loop equivalent to [JW, JW, ... , Id, Id, ...]
        for i in range(n_sites):
            site = sites[i]
            for opname, op in site.onsite_ops.items():
                if opname == 'Id':
                    continue
                need_JW = opname in site.need_JW_string
                hc_opname = site.hc_ops.get(opname, None)
                if hc_opname is None:
                    hc_opname = False
                else:
                    hc_opname = hc_opname + labels[i]
                ops = JW_Ids if need_JW else Ids
                ops[i] = op
                self.add_op(opname + labels[i], self.kroneckerproduct(ops), need_JW, hc_opname)
                Ids[i] = site.Id
                JW_Ids[i] = site.JW

        # propagate `charge_to_JW_parity` if safe/clear what it should be
        # read it into c2JWps for each site before calling Site.change_charge() deleting it
        if charges == 'same':
            # already same charges, so could/should have same `charge_to_JW_parity`
            if all(p is not None and all(p == c2JWps[0]) for p in c2JWps):
                self.charge_to_JW_parity = c2JWps[0]
        elif charges == 'independent':
            if all(p is not None for p in c2JWps):
                self.charge_to_JW_parity = np.concatenate(c2JWps)
        # other cases: not immediately clear what charge_to_JW_parity should be / is still valid

    def kroneckerproduct(self, ops):
        r"""Return the Kronecker product :math:`op0 \otimes op1` of local operators.

        Parameters
        ----------
        ops : list of :class:`~tenpy.linalg.np_conserved.Array`
            One operator (or operator name) on each of the ungrouped sites.
            Each operator should have labels ``['p', 'p*']``.

        Returns
        -------
        prod : :class:`~tenpy.linalg.np_conserved.Array`
            Kronecker product :math:`ops[0] \otimes ops[1] \otimes \cdots`,
            with labels ``['p', 'p*']``.
        """
        sites = self.sites
        op = ops[0].transpose(['p', 'p*'])
        for op2 in ops[1:]:
            op = npc.outer(op, op2.transpose(['p', 'p*']))
        combine = [list(range(0, 2 * self.n_sites - 1, 2)), list(range(1, 2 * self.n_sites, 2))]
        pipe = self.leg
        op = op.combine_legs(combine, pipes=[pipe, pipe.conj()])
        return op.iset_leg_labels(['p', 'p*'])

    def __repr__(self):
        """Debug representation of self."""
        return "GroupedSite({sites!r}, {labels!r}, {charges!r})".format(sites=self.sites,
                                                                        labels=self.labels,
                                                                        charges=self.charges)


def group_sites(sites, n=2, labels=None, charges='same'):
    """Given a list of sites, group each `n` sites together.

    Parameters
    ----------
    sites : list of :class:`Site`
        The sites to be grouped together.
    n : int
        We group each `n` consecutive sites from `sites` together in a :class:`GroupedSite`.
    labels, charges :
        See :class:`GroupedSite`.

    Returns
    -------
    grouped_sites : list of :class:`GroupedSite`
        The grouped sites. Has length ``(len(sites)-1)//n + 1``.
    """
    grouped_sites = []
    if labels is None:
        labels = [str(i) for i in range(n)]
    for i in range(0, len(sites), n):
        group = sites[i:i + n]
        s = GroupedSite(group, labels[:len(group)], charges)
        grouped_sites.append(s)
    return grouped_sites


def set_common_charges(sites, new_charges='same', new_names=None, new_mod=None, sort_charge=True):
    r"""Adjust the charges of the given sites *in place* such that they can be used together.

    Before we can contract operators (and tensors) corresponding to different :class:`Site`
    instances, we first need to define the overall conserved charges, i.e., we need to merge the
    :class:`~tenpy.linalg.charges.ChargeInfo` of them to a single, global `chinfo` and adjust
    the charges of the physical legs. That's what this function does.

    A typical place to do this would be in :meth:`tenpy.models.model.CouplingMPOModel.init_sites`.

    (This function replaces the now deprecated :func:`mutli_sites_combine_charges`.)

    Parameters
    ----------
    sites : list of :class:`Site`
        The sites to be combined. The sites are modified **in place**.
    new_charges : ``'same'`` | ``'drop'`` | ``'independent'`` |  list of list of tuple
        Defines the new, common charges in terms of the old ones.

        list of lists of tuple
            If a list is given, each entry `new_charge` of the list defines one new charge,
            i.e. the new number of charges is ``qnumber=len(new_charges)``.
            Each entry `new_charge` of the outer list is itself a list of 3-tuples,
            ``new_charge = [(factor, site_index, old_charge_index), ...]``.
            where the value of the new charge is the sum of `factor` times the value of the old
            charge, (specified by the `site_index` and the `old_charge_index` within that site),
            and the sum runs over all entries in that list `new_charge`.
            `old_charge_index` can be an integer (=the index) or a string (=the name) of the
            charge in the corresponding ``sites[site_index].leg.chinfo``.
        ``'same'``
            defaults to charges with the same name to match, and charges with different
            names to be independently conserved (see example below);
            ``None``-set names are considered different.
        ``'drop'``
            Drop/remove all charges, equivalent to ``new_charges=[]``.
        ``'independent'``
            For the case that the charges of the different sites are independent and individually
            conserved, even if they have the same name.
    new_names : list of str
        Names for each of the new charges. Defaults to name of the first old charge specified.
    new_mod : list of int
        :attr:`~tenpy.linalg.charges.ChargeInfo.mod` for the new charges, one entry for each list
        in `new_charges`. Defaults to the `mod` of the old charges, if not specified otherwise.
    sort_charge : bool
        Whether to sort the physical legs by charges.

    Returns
    -------
    perms : list of ndarray
        For each site the permutation performed on the physical leg to sort by charges.
        Only returned if `sort_charge` is True.

    Examples
    --------
    When we just initialize some sites, they will in general have different charges.
    For example, we could have a :class:`SpinHalfFermionSite` a spin-1 :class:`SpinSite`.
    For reference, let's also print the names and values of the charges.

    .. doctest :: set_common_charges
        :options: +NORMALIZE_WHITESPACE

        >>> from tenpy.networks.site import *
        >>> ferm = SpinHalfFermionSite(cons_N='N', cons_Sz='Sz')
        >>> ferm.leg.chinfo.names
        ['N', '2*Sz']
        >>> print(ferm.leg.to_qflat())
        [[ 1 -1]
         [ 0  0]
         [ 2  0]
         [ 1  1]]
        >>> spin = SpinSite(1.0, conserve='Sz')
        >>> spin.leg.chinfo.names
        ['2*Sz']
        >>> print(spin.leg.to_qflat())
        [[-2]
         [ 0]
         [ 2]]

    With the default ``new_charges='same'``, this function will combine charges with the same name,
    and hence we will have two conserved quantities, namley
    the fermion particle number
    ``'N' = N_{up_fermions} + N_{down-fermions}``,
    and the total Sz spin
    ``'2*Sz' = N_{up-fermions} + N_{up-spins} - N_{down-fermions} - N_{down-spins}``.
    In this case, there will only appear an extra column of zeros for the charges of the spin leg.

    .. doctest :: set_common_charges
        :options: +NORMALIZE_WHITESPACE

        >>> set_common_charges([ferm, spin], new_charges='same')
        [array([0, 1, 2, 3]), array([0, 1, 2])]
        >>> ferm.leg.chinfo.names
        ['N', '2*Sz']
        >>> print(ferm.leg.to_qflat())  # didn't change (except making a copy)
        [[ 1 -1]
         [ 0  0]
         [ 2  0]
         [ 1  1]]
        >>> spin.leg.chinfo.names   # additional 'N' chargename
        ['N', '2*Sz']
        >>> print(spin.leg.to_qflat())  # additional column of zeros for the 'N' charge
        [[ 0 -2]
         [ 0  0]
         [ 0  2]]

    With ``new_charges='independent'``, we preserve the charges of the old sites individually.
    In this example, we get 3 conserved quantities, namely the fermion particle number
    ``'N_ferm' = N_{up_fermions} + N_{down-fermions}``,
    and the fermionic Sz spin ``'2*Sz_ferm' = N_{up-fermions} - N_{down-fermions}``
    and the Sz spin of the `spin` sites, ``'2*Sz_spin' = N_{up-spins} - N_{down-spins}``.
    (We give the charges new names for clearer distinction.)
    Corresponding zero columns are added to the LegCharges.

    .. doctest :: set_common_charges
        :options: +NORMALIZE_WHITESPACE

        >>> ferm = SpinHalfFermionSite(cons_N='N', cons_Sz='Sz')
        >>> spin = SpinSite(1.0, conserve='Sz')
        >>> set_common_charges([ferm, spin], new_charges='independent',
        ...                    new_names=['N_ferm', '2*Sz_ferm', '2*Sz_spin'])
        [array([0, 1, 2, 3]), array([0, 1, 2])]
        >>> print(ferm.leg.to_qflat())  # additional columns of zeros
        [[ 1 -1  0]
         [ 0  0  0]
         [ 2  0  0]
         [ 1  1  0]]
        >>> print(spin.leg.to_qflat())  # two additional columns of zeros
        [[ 0  0 -2]
         [ 0  0  0]
         [ 0  0  2]]

    With the full specification of the `new_charges` through a list of list of tuples,
    you can create new charges as linear combinations of the charges of the individual sites.
    For example, the `SpinHalfFermionSite` is essentially the product of two `FermionSite`, one for
    the up electrons, and one for the down electrons. The ``'2*Sz'`` charge of the
    `SpinHalfFermionSite` is then equivalent to the difference of individual particle numbers,
    ``'2*Sz' = N_{up} - N_{down}``.

    .. doctest :: set_common_charges
        :options: +NORMALIZE_WHITESPACE

        >>> f_up = FermionSite(conserve='N')
        >>> f_down = FermionSite(conserve='N')
        >>> print(f_up.leg.to_qflat())
        [[0]
         [1]]
        >>> print(f_down.leg.to_qflat())
        [[0]
         [1]]
        >>> f_down.state_labels
        {'empty': 0, 'full': 1}
        >>> set_common_charges([f_up, f_down],
        ...                    new_charges=[[(1, 0, 'N'), ( 1, 1, 'N')],
        ...                                 [(1, 0, 'N'), (-1, 1, 'N')]],
        ...                    new_names=['N_tot', '2*Sz=(N_up-N_down)'])
        [array([0, 1]), array([1, 0])]
        >>> f_down.state_labels  # sorting charges caused permutation of local states
        {'empty': 1, 'full': 0}
        >>> print(f_up.leg.to_qflat())
        [[0 0]
         [1 1]]
        >>> print(f_down.leg.to_qflat()) # top row = full, bottom row=empty
        [[ 1 -1]
         [ 0  0]]

    Another example could be that you have both fermions and bosons,
    and that you have terms :math:`c_i c_j b^\dagger_k + c^\dagger_i c^\dagger_j b_k`,
    where two fermions can merge into a pair forming a boson.
    In this case, neither the fermion number nor the boson number is preserved individually,
    but the combination ``N_{fermions} + 2 * N_{bosons}`` is preserved.

    .. doctest :: set_common_charges
        :options: +NORMALIZE_WHITESPACE

        >>> ferm = FermionSite(conserve='N')
        >>> bos = BosonSite(Nmax=3, conserve='N')
        >>> set_common_charges([ferm, bos], [[(1, 0, 'N'), (2, 1, 'N')]], ['N_f + 2 N_b'])
        [array([0, 1]), array([0, 1, 2, 3])]

    The ``new_charges='drop'`` or ``new_charges=[]`` option is a quick way to remove any charges.

    .. doctest :: set_common_charges
        :options: +NORMALIZE_WHITESPACE

        >>> ferm = SpinHalfFermionSite(cons_N='N', cons_Sz='Sz')
        >>> spin = SpinSite(1.0, conserve='Sz')
        >>> set_common_charges([ferm, spin], new_charges='drop')
        [array([0, 1, 2, 3]), array([0, 1, 2])]
        >>> assert ferm.leg.chinfo.qnumber == spin.leg.chinfo.qnumber == 0  # trivial: no charges
    """
    for s, site in enumerate(sites):
        for site2 in enumerate(sites[s + 1:]):
            if site2 is site:
                raise ValueError("`sites` contains the same object multiple times. Make copies!")
    old_chinfos = [site.leg.chinfo for site in sites]
    if isinstance(new_charges, str):
        if new_charges == 'same':
            new_charges = []
            name_to_new_idx = {}
            for s, site in enumerate(sites):
                chinfo = site.leg.chinfo
                for i, n in enumerate(chinfo.names):
                    if n is None:
                        new_charges.append([(1, s, i)])  #independent charge
                    else:
                        if n not in name_to_new_idx:
                            name_to_new_idx[n] = len(new_charges)
                            new_charges.append([(1, s, i)])
                        else:
                            new_charges[name_to_new_idx[n]].append((1, s, i))
        elif new_charges == 'drop':
            new_charges = []
        elif new_charges == 'independent':
            new_charges = [[(1, s, i)] for s, site in enumerate(sites)
                           for i in range(site.leg.chinfo.qnumber)]
        else:
            raise ValueError("unknown option for new_charges: " + repr(new_charges))
    else:
        # parse new_charges argument: translate old_charge_idx names to indices and error check
        new_charges = list(new_charges)  # copy: need to modify elements
        for i, new_charge in enumerate(new_charges):
            new_charges[i] = new_charge = list(new_charge)  # copy before modification
            assert len(new_charge) > 0
            for j, (factor, s, old_idx) in enumerate(new_charge):
                if isinstance(old_idx, str):
                    old_idx = old_chinfos[s].names.index(old_idx)
                    new_charge[j] = (factor, s, old_idx)
                if not 0 <= old_idx < old_chinfos[s].qnumber:
                    raise ValueError("wrong `site_index` or `old_charge_index` in new_charges")
    # setup new `chinfo`
    qnumber = len(new_charges)
    if new_names is None:
        new_names = [old_chinfos[lst[0][1]].names[lst[0][2]] for lst in new_charges]
    assert len(new_names) == qnumber
    if new_mod is None:
        new_mod = [old_chinfos[lst[0][1]].mod[lst[0][2]] for lst in new_charges]
        for i, new_charge in enumerate(new_charges):
            for (_, s, oi) in new_charge:
                if old_chinfos[s].mod[oi] != new_mod[i]:
                    # (this is only tested if new_mod isn't set explicitly)
                    raise ValueError("Charges which get combined have different `mod` nature!")
    assert len(new_mod) == qnumber
    new_chinfo = npc.ChargeInfo(new_mod, new_names)

    # get new charge_to_JW_parity if possible
    new_charge_to_JW_parity = _set_common_charges_charge_to_JW_parity(sites, new_charges, new_mod)

    # define the new leg charges and update the sites
    perms = []
    for new_s, site in enumerate(sites):
        old_qflat = site.leg.to_qflat()
        # determine new leg charges
        new_qflat = np.zeros((site.leg.ind_len, qnumber), old_qflat.dtype)
        for new_i, new_charge in enumerate(new_charges):
            for factor, old_s, old_i in new_charge:
                if old_s == new_s:
                    old_qflat_i = factor * old_qflat[:, old_i]
                    if old_qflat_i.dtype != new_qflat.dtype:
                        unrounded_old_qflat_i = old_qflat_i
                        old_qflat_i = np.array(np.rint(old_qflat_i), dtype=new_qflat.dtype)
                        if np.any(np.abs(old_qflat_i - unrounded_old_qflat_i) > 1.e-5):
                            raise ValueError("float `factor` causes non-integer charges")
                    new_qflat[:, new_i] += old_qflat_i
        # update the site with the new charges
        leg_unsorted = npc.LegCharge.from_qflat(new_chinfo, new_qflat, site.leg.qconj)
        if sort_charge:
            perm_qind, leg = leg_unsorted.sort()
            perm_flat = leg_unsorted.perm_flat_from_perm_qind(perm_qind)
            perms.append(perm_flat)
        else:
            perm_flat = None
        site.change_charge(leg, perm_flat)
<<<<<<< HEAD
        if new_charge_to_JW_parity is not None:
            site.charge_to_JW_parity = new_charge_to_JW_parity
    return perms
=======
    if sort_charge:
        return perms
>>>>>>> 01e4d302


def _set_common_charges_charge_to_JW_parity(sites, new_charges, new_mod):
    """Try to be clever and guess a new `charge_to_JW_parity` for `set_common_charges`.

    This will work for some cases, including an originally `new_charges='same'` or
    `new_charges='independent'`, but not in any case.

    If the user really needs `charge_to_JW_parity` and this function doesn't find it,
    they should just define it by hand...
    """
    # get new `charge_to_JW_parity` if possible
    c2JWps = [getattr(s, 'charge_to_JW_parity', None) for s in sites]
    if not all(p is not None for p in c2JWps):
        return None

    need = []
    for s, parities in enumerate(c2JWps):
        for old_i, p in enumerate(parities):
            if p != 0:
                need.append((1, s, old_i))
    if len(need) == 0:
        # no fermions at all, so trivial `charge_to_JW_parity`
        return np.array([0] * len(new_charges))

    need = set(need)   # can't have duplicates anyways; convert to set to compare without order
    new_charge_sets = []
    new_is = []
    for new_i, new_charge in enumerate(new_charges):
        m = new_mod[new_i]
        if m == 1 or m % 2 == 0:
            new_charge_set = set(new_charge)
            if new_charge_set == need:
                # got it: this new charge is just the total number of fermions
                charge_to_JW_parity = [0] * len(new_charges)
                charge_to_JW_parity[new_i] = 1
                return charge_to_JW_parity
            if new_charge_set <= need:
                new_charge_sets.append(new_charge_set)
                new_is.append(new_i)
            # else: has other quantum numbers
    # we don't have a single charge as the total fermion number
    # but maybe the charges are "independent" so we can just sum them up?
    charge_to_JW_parity = [0] * len(new_charges)
    # try to find partitioning of `need` with (subset of) new_charge_sets
    for new_i, new_charge_set in zip(new_is, new_charge_sets):
        if not new_charge_set <= need:
            continue
        charge_to_JW_parity[new_i] = 1
        need = need - new_charge_set
    if len(need) == 0:
        return np.array(charge_to_JW_parity, int)
    # else: couldn't partition at least with the greedy algorithm.
    return None


def multi_sites_combine_charges(sites, same_charges=[]):
    """Adjust the charges of the given sites (in place) such that they can be used together.

    When we want to contract tensors corresponding to different :class:`Site` instances,
    these sites need to share a single :class:`~tenpy.linalg.charges.ChargeInfo`.
    This function adjusts the charges of these sites such that they can be used together.

    .. deprecated :: 0.7.3
        Deprecated in favor of the new, more powerful
        :func:`~tenpy.networks.site.set_common_charges`.
        Be aware of the slightly different argument structure though, namely that
        this function keeps charges not included in `same_charges`, whereas you need
        to include them explicitly into the `new_charges` argument of `set_common_charges`.


    Parameters
    ----------
    sites : list of :class:`Site`
        The sites to be combined. Modified **in place**.
    same_charges : ``[[(int, int|str), (int, int|str), ...], ...]``
        Defines which charges actually are the same, i.e. their quantum numbers are added up.
        Each charge is specified by a tuple ``(s, i)= (int, int|str)``, where `s` gives the index
        of the site within ``sites`` and `i` the index or name of the charge in the
        :class:`~tenpy.linalg.charges.ChargeInfo` of this site.

    Returns
    -------
    perms : list of ndarray
        For each site the permutation performed on the physical leg to sort by charges.

    Examples
    --------
    .. doctest :: multi_sites_combine_charges
        :options: +NORMALIZE_WHITESPACE

        >>> from tenpy.networks.site import *
        >>> ferm = SpinHalfFermionSite(cons_N='N', cons_Sz='Sz')
        >>> spin = SpinSite(1.0, 'Sz')
        >>> ferm.leg.chinfo is spin.leg.chinfo
        False
        >>> print(spin.leg)
         +1
        0 [[-2]
        1  [ 0]
        2  [ 2]]
        3
        >>> multi_sites_combine_charges([ferm, spin], same_charges=[[(0, 1), (1, 0)]])
        [array([0, 1, 2, 3]), array([0, 1, 2])]
        >>> # no permutations where needed
        >>> ferm.leg.chinfo is spin.leg.chinfo
        True
        >>> ferm.leg.chinfo.names
        ['N', '2*Sz']
        >>> print(spin.leg)
         +1
        0 [[ 0 -2]
        1  [ 0  0]
        2  [ 0  2]]
        3
    """
    warnings.warn(
        "multi_sites_combine_charges is deprecated! \n"
        "Use `set_common_charges` instead, but watch out: "
        "the argument structure is not equivalent!",
        FutureWarning,
        stacklevel=2)
    # parse same_charges argument
    same_charges = list(same_charges)  # need to modify elements...
    same_charges_flat = []
    for j in range(len(same_charges)):
        same_charges_j = []
        for s, i in same_charges[j]:
            if isinstance(i, str):  # map string to ints
                i = sites[s].leg.chinfo.names.index(i)
            i = int(i)  # should be integer now...
            same_charges_j.append((s, i))
            same_charges_flat.append((s, i))
        same_charges[j] = same_charges_j
    if len(same_charges_flat) != len(set(same_charges_flat)):
        raise ValueError("Can't have duplicates in same_charges!")
    # find out which charges we keep
    keep_charges = []  # list of (s, i) which appear in the new ChargeInfo
    map_charges = {}  # dict (s, i)->(s,i): those not appearing in keep_charges to the one in it
    for s, site in enumerate(sites):
        for i in range(site.leg.chinfo.qnumber):
            keep_charges.append((s, i))  # first all, remove some below
    for same_charges_j in same_charges:
        s0, i0 = same_charges_j[0]
        for s, i in same_charges_j[1:]:
            idx = keep_charges.index((s, i))
            del keep_charges[idx]
            map_charges[(s, i)] = (s0, i0)
    # define common ChargeInfo class
    qnumber = len(keep_charges)
    names = [sites[s].leg.chinfo.names[i] for (s, i) in keep_charges]
    mod = [sites[s].leg.chinfo.mod[i] for (s, i) in keep_charges]
    chinfo = npc.ChargeInfo(mod, names)
    # now define the new legs and update the charges of the sites
    perms = []
    for s, site in enumerate(sites):
        old_qflat = site.leg.to_qflat()
        new_qflat = np.zeros((site.leg.ind_len, qnumber), old_qflat.dtype)
        for old_i in range(site.leg.chinfo.qnumber):
            if (s, old_i) in map_charges:
                new_i = keep_charges.index(map_charges[(s, old_i)])
            else:
                new_i = keep_charges.index((s, old_i))
            new_qflat[:, new_i] = old_qflat[:, old_i]
        # other charges are 0 = trivial
        leg_unsorted = npc.LegCharge.from_qflat(chinfo, new_qflat, site.leg.qconj)
        perm_qind, leg = leg_unsorted.sort()
        perm_flat = leg_unsorted.perm_flat_from_perm_qind(perm_qind)
        perms.append(perm_flat)
        site.change_charge(leg, perm_flat)
    return perms


def kron(*ops, group=True):
    """Kronecker product of two or more local operators.

    Parameters
    ----------
    *ops : :class:`~tenpy.linalg.np_conserved.Array`
        Local operators with labels ``'p', 'p*'`` as defined in :class:`Site`.
    group : bool
        Whether to combine the in/outgoing legs.

    Returns
    -------
    product : :class:`~tenpy.linalg.np_conserved.Array`
        Outer product of the `ops`, with legs ``'p0', 'p0*', 'p1', 'p1*', ...`` (grouped=False)
        or combined legs ``'(p0.p1...)', '(p0*.p1*...)'`` (grouped=True).
    """
    if len(ops) <= 1:
        raise ValueError("need at least 2 ops")
    product = npc.outer(ops[0].replace_labels(['p', 'p*'], ['p0', 'p0*']),
                        ops[1].replace_labels(['p', 'p*'], ['p1', 'p1*']))
    for i in range(2, len(ops)):
        op = ops[i].replace_labels(['p', 'p*'], [f"p{i:d}", f"p{i:d}*"])
        product = npc.outer(product, op)
    if group:
        labels = [[f"p{i:d}" for i in range(len(ops))], [f"p{i:d}*" for i in range(len(ops))]]
        product = product.combine_legs(labels, qconj=[+1, -1])
    return product


# ------------------------------------------------------------------------------
# The most common local sites.


class SpinHalfSite(Site):
    r"""Spin-1/2 site.

    Local states are ``up`` (0) and ``down`` (1).
    Local operators are the usual spin-1/2 operators, e.g. ``Sz = [[0.5, 0.], [0., -0.5]]``,
    ``Sx = 0.5*sigma_x`` for the Pauli matrix `sigma_x`.

    =========================== ================================================
    operator                    description
    =========================== ================================================
    ``Id, JW``                  Identity :math:`\mathbb{1}`
    ``Sx, Sy, Sz``              Spin components :math:`S^{x,y,z}`,
                                equal to half the Pauli matrices.
    ``Sigmax, Sigmay, Sigmaz``  Pauli matrices :math:`\sigma^{x,y,z}`
    ``Sp, Sm``                  Spin flips :math:`S^{\pm} = S^{x} \pm i S^{y}`
    =========================== ================================================

    ============== ====  ============================
    `conserve`     qmod  *excluded* onsite operators
    ============== ====  ============================
    ``'Sz'``       [1]   ``Sx, Sy, Sigmax, Sigmay``
    ``'parity'``   [2]   --
    ``'None'``     []    --
    ============== ====  ============================

    Parameters
    ----------
    conserve : str | None
        Defines what is conserved, see table above.
    sort_charge : bool
        Whether :meth:`sort_charge` should be called at the end of initialization.
        This is usually a good idea to reduce potential overhead when using charge conservation.
        Note that this permutes the order of the local basis states!
        For backwards compatibility with existing data, it is not (yet) enabled by default.

    Attributes
    ----------
    conserve : str
        Defines what is conserved, see table above.
    """

    def __init__(self, conserve='Sz', sort_charge=None):
        if not conserve:
            conserve = 'None'
        if conserve not in ['Sz', 'parity', 'None']:
            raise ValueError("invalid `conserve`: " + repr(conserve))
        Sx = [[0., 0.5], [0.5, 0.]]
        Sy = [[0., -0.5j], [+0.5j, 0.]]
        Sz = [[0.5, 0.], [0., -0.5]]
        Sp = [[0., 1.], [0., 0.]]  # == Sx + i Sy
        Sm = [[0., 0.], [1., 0.]]  # == Sx - i Sy
        ops = dict(Sp=Sp, Sm=Sm, Sz=Sz)
        if conserve == 'Sz':
            chinfo = npc.ChargeInfo([1], ['2*Sz'])
            leg = npc.LegCharge.from_qflat(chinfo, [1, -1])
        else:
            ops.update(Sx=Sx, Sy=Sy)
            if conserve == 'parity':
                chinfo = npc.ChargeInfo([2], ['parity_Sz'])
                leg = npc.LegCharge.from_qflat(chinfo, [1, 0])  # ([1, -1] would need ``qmod=[4]``)
            else:
                leg = npc.LegCharge.from_trivial(2)
        self.conserve = conserve
        # Specify Hermitian conjugates
        Site.__init__(self, leg, ['up', 'down'], sort_charge=sort_charge, **ops)
        # further alias for state labels
        self.state_labels['-0.5'] = self.state_labels['down']
        self.state_labels['0.5'] = self.state_labels['up']
        # Add Pauli matrices
        if conserve != 'Sz':
            self.add_op('Sigmax', 2. * self.Sx)
            self.add_op('Sigmay', 2. * self.Sy)
        self.add_op('Sigmaz', 2. * self.Sz)
        self.charge_to_JW_parity = np.array([0] * leg.chinfo.qnumber, int)  # trivial

    def __repr__(self):
        """Debug representation of self."""
        return "SpinHalfSite({c!r})".format(c=self.conserve)


class SpinSite(Site):
    r"""General Spin S site.

    There are `2S+1` local states range from ``down`` (0)  to ``up`` (2S+1),
    corresponding to ``Sz=-S, -S+1, ..., S-1, S``.
    Local operators are the spin-S operators,
    e.g. ``Sz = [[0.5, 0.], [0., -0.5]]``,
    ``Sx = 0.5*sigma_x`` for the Pauli matrix `sigma_x`.

    ==============  ================================================
    operator        description
    ==============  ================================================
    ``Id, JW``      Identity :math:`\mathbb{1}`
    ``Sx, Sy, Sz``  Spin components :math:`S^{x,y,z}`,
                    equal to half the Pauli matrices.
    ``Sp, Sm``      Spin flips :math:`S^{\pm} = S^{x} \pm i S^{y}`
    ==============  ================================================

    ============== ====  ============================
    `conserve`     qmod  *excluded* onsite operators
    ============== ====  ============================
    ``'Sz'``       [1]   ``Sx, Sy, Sigmax, Sigmay``
    ``'parity'``   [2]   --
    ``'None'``     []    --
    ============== ====  ============================

    Parameters
    ----------
    conserve : str
        Defines what is conserved, see table above.
    sort_charge : bool
        Whether :meth:`sort_charge` should be called at the end of initialization.
        This is usually a good idea to reduce potential overhead when using charge conservation.
        Note that this permutes the order of the local basis states for ``conserve='parity'``!
        For backwards compatibility with existing data, it is not (yet) enabled by default.

    Attributes
    ----------
    S : {0.5, 1, 1.5, 2, ...}
        The 2S+1 states range from m = -S, -S+1, ... +S.
    conserve : str
        Defines what is conserved, see table above.
    """

    def __init__(self, S=0.5, conserve='Sz', sort_charge=None):
        if not conserve:
            conserve = 'None'
        if conserve not in ['Sz', 'parity', 'None']:
            raise ValueError("invalid `conserve`: " + repr(conserve))
        self.S = S = float(S)
        d = 2 * S + 1
        if d <= 1:
            raise ValueError("negative S?")
        if np.rint(d) != d:
            raise ValueError("S is not half-integer or integer")
        d = int(d)
        Sz_diag = -S + np.arange(d)
        Sz = np.diag(Sz_diag)
        Sp = np.zeros([d, d])
        for n in np.arange(d - 1):
            # Sp |m> =sqrt( S(S+1)-m(m+1)) |m+1>
            m = n - S
            Sp[n + 1, n] = np.sqrt(S * (S + 1) - m * (m + 1))
        Sm = np.transpose(Sp)
        # Sp = Sx + i Sy, Sm = Sx - i Sy
        Sx = (Sp + Sm) * 0.5
        Sy = (Sm - Sp) * 0.5j
        # Note: For S=1/2, Sy might look wrong compared to the Pauli matrix or SpinHalfSite.
        # Don't worry, I'm 99.99% sure it's correct (J. Hauschild)
        # The reason it looks wrong is simply that this class orders the states as ['down', 'up'],
        # while the usual spin-1/2 convention is ['up', 'down'], as you can also see if you look
        # at the Sz entries...
        # (The commutation relations are checked explicitly in `tests/test_site.py`)
        ops = dict(Sp=Sp, Sm=Sm, Sz=Sz)
        if conserve == 'Sz':
            chinfo = npc.ChargeInfo([1], ['2*Sz'])
            leg = npc.LegCharge.from_qflat(chinfo, np.array(2 * Sz_diag, dtype=np.int64))
        else:
            ops.update(Sx=Sx, Sy=Sy)
            if conserve == 'parity':
                chinfo = npc.ChargeInfo([2], ['parity_Sz'])
                leg = npc.LegCharge.from_qflat(chinfo, np.mod(np.arange(d), 2))
            else:
                leg = npc.LegCharge.from_trivial(d)
        self.conserve = conserve
        names = [str(i) for i in np.arange(-S, S + 1, 1.)]
        Site.__init__(self, leg, names, sort_charge=sort_charge, **ops)
        self.state_labels['down'] = self.state_labels[names[0]]
        self.state_labels['up'] = self.state_labels[names[-1]]
        self.charge_to_JW_parity = np.array([0] * leg.chinfo.qnumber, int)  # trivial

    def __repr__(self):
        """Debug representation of self."""
        return "SpinSite(S={S!s}, {c!r})".format(S=self.S, c=self.conserve)


class FermionSite(Site):
    r"""Create a :class:`Site` for spin-less fermions.

    Local states are ``empty`` and ``full``.

    .. warning ::
        Using the Jordan-Wigner string (``JW``) is crucial to get correct results,
        otherwise you just describe hardcore bosons!
        Further details in :doc:`/intro/JordanWigner`.

    ==============  ===================================================================
    operator        description
    ==============  ===================================================================
    ``Id``          Identity :math:`\mathbb{1}`
    ``JW``          Sign for the Jordan-Wigner string.
    ``C``           Annihilation operator :math:`c` (up to 'JW'-string left of it)
    ``Cd``          Creation operator :math:`c^\dagger` (up to 'JW'-string left of it)
    ``N``           Number operator :math:`n= c^\dagger c`
    ``dN``          :math:`\delta n := n - filling`
    ``dNdN``        :math:`(\delta n)^2`
    ==============  ===================================================================

    ============== ====  ===============================
    `conserve`     qmod  *exluded* onsite operators
    ============== ====  ===============================
    ``'N'``        [1]   --
    ``'parity'``   [2]   --
    ``'None'``     []    --
    ============== ====  ===============================

    Parameters
    ----------
    conserve : str
        Defines what is conserved, see table above.
    filling : float
        Average filling. Used to define ``dN``.

    Attributes
    ----------
    conserve : str
        Defines what is conserved, see table above.
    filling : float
        Average filling. Used to define ``dN``.
    """

    def __init__(self, conserve='N', filling=0.5):
        if not conserve:
            conserve = 'None'
        if conserve not in ['N', 'parity', 'None']:
            raise ValueError("invalid `conserve`: " + repr(conserve))
        JW = np.array([[1., 0.], [0., -1.]])
        C = np.array([[0., 1.], [0., 0.]])
        Cd = np.array([[0., 0.], [1., 0.]])
        N = np.array([[0., 0.], [0., 1.]])
        dN = np.array([[-filling, 0.], [0., 1. - filling]])
        dNdN = dN**2  # (element wise power is fine since dN is diagonal)
        ops = dict(JW=JW, C=C, Cd=Cd, N=N, dN=dN, dNdN=dNdN)
        if conserve == 'N':
            chinfo = npc.ChargeInfo([1], ['N'])
            leg = npc.LegCharge.from_qflat(chinfo, [0, 1])
            self.charge_to_JW_parity = np.array([1])
        elif conserve == 'parity':
            chinfo = npc.ChargeInfo([2], ['parity_N'])
            leg = npc.LegCharge.from_qflat(chinfo, [0, 1])
            self.charge_to_JW_parity = np.array([1])
        else:
            leg = npc.LegCharge.from_trivial(2)
            # no charge_to_JW_parity possible
        self.conserve = conserve
        self.filling = filling
        Site.__init__(self, leg, ['empty', 'full'], sort_charge=True, **ops)
        # specify fermionic operators
        self.need_JW_string |= set(['C', 'Cd', 'JW'])

    def __repr__(self):
        """Debug representation of self."""
        return "FermionSite({c!r}, {f:f})".format(c=self.conserve, f=self.filling)


class SpinHalfFermionSite(Site):
    r"""Create a :class:`Site` for spinful (spin-1/2) fermions.

    Local states are:
         ``empty``  (vacuum),
         ``up``     (one spin-up electron),
         ``down``   (one spin-down electron), and
         ``full``   (both electrons)

    Local operators can be built from creation operators.

    .. warning ::
        Using the Jordan-Wigner string (``JW``) in the correct way is crucial to get correct
        results, otherwise you just describe hardcore bosons!

    ==============  =============================================================================
    operator        description
    ==============  =============================================================================
    ``Id``          Identity :math:`\mathbb{1}`
    ``JW``          Sign for the Jordan-Wigner string :math:`(-1)^{n_{\uparrow}+n_{\downarrow}}`
    ``JWu``         Partial sign for the Jordan-Wigner string :math:`(-1)^{n_{\uparrow}}`
    ``JWd``         Partial sign for the Jordan-Wigner string :math:`(-1)^{n_{\downarrow}}`
    ``Cu``          Annihilation operator spin-up :math:`c_{\uparrow}`
                    (up to 'JW'-string on sites left of it).
    ``Cdu``         Creation operator spin-up :math:`c^\dagger_{\uparrow}`
                    (up to 'JW'-string on sites left of it).
    ``Cd``          Annihilation operator spin-down :math:`c_{\downarrow}`
                    (up to 'JW'-string on sites left of it).
                    Includes ``JWu`` such that it anti-commutes onsite with ``Cu, Cdu``.
    ``Cdd``         Creation operator spin-down :math:`c^\dagger_{\downarrow}`
                    (up to 'JW'-string on sites left of it).
                    Includes ``JWu`` such that it anti-commutes onsite with ``Cu, Cdu``.
    ``Nu``          Number operator :math:`n_{\uparrow}= c^\dagger_{\uparrow} c_{\uparrow}`
    ``Nd``          Number operator :math:`n_{\downarrow}= c^\dagger_{\downarrow} c_{\downarrow}`
    ``NuNd``        Dotted number operators :math:`n_{\uparrow} n_{\downarrow}`
    ``Ntot``        Total number operator :math:`n_t= n_{\uparrow} + n_{\downarrow}`
    ``dN``          Total number operator compared to the filling :math:`\Delta n = n_t-filling`
    ``Sx, Sy, Sz``  Spin operators :math:`S^{x,y,z}`, in particular
                    :math:`S^z = \frac{1}{2}( n_\uparrow - n_\downarrow )`
    ``Sp, Sm``      Spin flips :math:`S^{\pm} = S^{x} \pm i S^{y}`,
                    e.g. :math:`S^{+} = c^\dagger_\uparrow c_\downarrow`
    ==============  =============================================================================

    The spin operators are defined as :math:`S^\gamma =
    (c^\dagger_{\uparrow}, c^\dagger_{\downarrow}) \sigma^\gamma (c_{\uparrow}, c_{\downarrow})^T`,
    where :math:`\sigma^\gamma` are spin-1/2 matrices (i.e. half the pauli matrices).

    ============= ============= ======= =======================================
    `cons_N`      `cons_Sz`     qmod    *excluded* onsite operators
    ============= ============= ======= =======================================
    ``'N'``       ``'Sz'``      [1, 1]  ``Sx, Sy``
    ``'N'``       ``'parity'``  [1, 2]  --
    ``'N'``       ``None``      [1]     --
    ``'parity'``  ``'Sz'``      [2, 1]  ``Sx, Sy``
    ``'parity'``  ``'parity'``  [2, 2]  --
    ``'parity'``  ``None``      [2]     --
    ``None``      ``'Sz'``      [1]     ``Sx, Sy``
    ``None``      ``'parity'``  [2]     --
    ``None``      ``None``      []      --
    ============= ============= ======= =======================================

    Parameters
    ----------
    cons_N : ``'N' | 'parity' | None``
        Whether particle number is conserved, c.f. table above.
    cons_Sz : ``'Sz' | 'parity' | None``
        Whether spin is conserved, c.f. table above.
    filling : float
        Average filling. Used to define ``dN``.

    Attributes
    ----------
    cons_N : ``'N' | 'parity' | None``
        Whether particle number is conserved, c.f. table above.
    cons_Sz : ``'Sz' | 'parity' | None``
        Whether spin is conserved, c.f. table above.
    filling : float
        Average filling. Used to define ``dN``.
    """

    def __init__(self, cons_N='N', cons_Sz='Sz', filling=1.):
        if not cons_N:
            cons_N = 'None'
        if cons_N not in ['N', 'parity', 'None']:
            raise ValueError("invalid `cons_N`: " + repr(cons_N))
        if not cons_Sz:
            cons_Sz = 'None'
        if cons_Sz not in ['Sz', 'parity', 'None']:
            raise ValueError("invalid `cons_Sz`: " + repr(cons_Sz))
        d = 4
        states = ['empty', 'up', 'down', 'full']
        # 0) Build the operators.
        Nu_diag = np.array([0., 1., 0., 1.], dtype=np.float64)
        Nd_diag = np.array([0., 0., 1., 1.], dtype=np.float64)
        Nu = np.diag(Nu_diag)
        Nd = np.diag(Nd_diag)
        Ntot = np.diag(Nu_diag + Nd_diag)
        dN = np.diag(Nu_diag + Nd_diag - filling)
        NuNd = np.diag(Nu_diag * Nd_diag)
        JWu = np.diag(1. - 2 * Nu_diag)  # (-1)^Nu
        JWd = np.diag(1. - 2 * Nd_diag)  # (-1)^Nd
        JW = JWu * JWd  # (-1)^{Nu+Nd}

        Cu = np.zeros((d, d))
        Cu[0, 1] = Cu[2, 3] = 1
        Cdu = np.transpose(Cu)
        # For spin-down annihilation operator: include a Jordan-Wigner string JWu
        # this ensures that Cdu.Cd = - Cd.Cdu
        # c.f. the chapter on the Jordan-Wigner trafo in the userguide
        Cd_noJW = np.zeros((d, d))
        Cd_noJW[0, 2] = Cd_noJW[1, 3] = 1
        Cd = np.dot(JWu, Cd_noJW)  # (don't do this for spin-up...)
        Cdd = np.transpose(Cd)

        # spin operators are defined as  (Cdu, Cdd) S^gamma (Cu, Cd)^T,
        # where S^gamma is the 2x2 matrix for spin-half
        Sz = np.diag(0.5 * (Nu_diag - Nd_diag))
        Sp = np.dot(Cdu, Cd)
        Sm = np.dot(Cdd, Cu)
        Sx = 0.5 * (Sp + Sm)
        Sy = -0.5j * (Sp - Sm)

        ops = dict(JW=JW, JWu=JWu, JWd=JWd,
                   Cu=Cu, Cdu=Cdu, Cd=Cd, Cdd=Cdd,
                   Nu=Nu, Nd=Nd, Ntot=Ntot, NuNd=NuNd, dN=dN,
                   Sx=Sx, Sy=Sy, Sz=Sz, Sp=Sp, Sm=Sm)  # yapf: disable

        # handle charges
        qmod = []
        qnames = []
        charges = []
        if cons_N == 'N':
            qnames.append('N')
            qmod.append(1)
            charges.append([0, 1, 1, 2])
        elif cons_N == 'parity':
            qnames.append('parity_N')
            qmod.append(2)
            charges.append([0, 1, 1, 0])
        if cons_Sz == 'Sz':
            qnames.append('2*Sz')  # factor 2 s.t. Cu, Cd have well-defined charges!
            qmod.append(1)
            charges.append([0, 1, -1, 0])
            del ops['Sx']
            del ops['Sy']
        elif cons_Sz == 'parity':
            qnames.append('parity_Sz')  # the charge is (2*Sz) mod (2*2)
            qmod.append(4)
            charges.append([0, 1, 3, 0])  # == [0, 1, -1, 0] mod 4
            # e.g. terms like `Sp_i Sp_j + hc` with Sp=Cdu Cd have charges 'N', 'parity_Sz'.
            # The `parity_Sz` is non-trivial in this case!
        if len(qmod) == 0:
            leg = npc.LegCharge.from_trivial(d)
        else:
            if len(qmod) == 1:
                charges = charges[0]
            else:  # len(charges) == 2: need to transpose
                charges = [[q1, q2] for q1, q2 in zip(charges[0], charges[1])]
            chinfo = npc.ChargeInfo(qmod, qnames)
            leg = npc.LegCharge.from_qflat(chinfo, charges)
        self.cons_N = cons_N
        self.cons_Sz = cons_Sz
        self.filling = filling
        Site.__init__(self, leg, states, sort_charge=True, **ops)
        # specify fermionic operators
        self.need_JW_string |= set(['Cu', 'Cdu', 'Cd', 'Cdd', 'JWu', 'JWd', 'JW'])

    def __repr__(self):
        """Debug representation of self."""
        return "SpinHalfFermionSite({cN!r}, {cS!r}, {f:f})".format(cN=self.cons_N,
                                                                   cS=self.cons_Sz,
                                                                   f=self.filling)


class SpinHalfHoleSite(Site):
    r"""Create a :class:`Site` for spinful (spin-1/2) fermions, restricted to empty or singly occupied sites 

    Local states are:
         ``empty``  (vacuum),
         ``up``     (one spin-up electron),
         ``down``   (one spin-down electron)

    Local operators can be built from creation operators.

    .. warning ::
        Using the Jordan-Wigner string (``JW``) in the correct way is crucial to get correct
        results, otherwise you just describe hardcore bosons!

    ==============  =============================================================================
    operator        description
    ==============  =============================================================================
    ``Id``          Identity :math:`\mathbb{1}`
    ``JW``          Sign for the Jordan-Wigner string :math:`(-1)^{n_{\uparrow}+n_{\downarrow}}`
    ``JWu``         Partial sign for the Jordan-Wigner string :math:`(-1)^{n_{\uparrow}}`
    ``JWd``         Partial sign for the Jordan-Wigner string :math:`(-1)^{n_{\downarrow}}`
    ``Cu``          Annihilation operator spin-up :math:`c_{\uparrow}`
                    (up to 'JW'-string on sites left of it).
    ``Cdu``         Creation operator spin-up :math:`c^\dagger_{\uparrow}`
                    (up to 'JW'-string on sites left of it).
    ``Cd``          Annihilation operator spin-down :math:`c_{\downarrow}`
                    (up to 'JW'-string on sites left of it).
                    Includes ``JWu`` such that it anti-commutes onsite with ``Cu, Cdu``.
    ``Cdd``         Creation operator spin-down :math:`c^\dagger_{\downarrow}`
                    (up to 'JW'-string on sites left of it).
                    Includes ``JWu`` such that it anti-commutes onsite with ``Cu, Cdu``.
    ``Nu``          Number operator :math:`n_{\uparrow}= c^\dagger_{\uparrow} c_{\uparrow}`
    ``Nd``          Number operator :math:`n_{\downarrow}= c^\dagger_{\downarrow} c_{\downarrow}`
    ``Ntot``        Total number operator :math:`n_t= n_{\uparrow} + n_{\downarrow}`
    ``dN``          Total number operator compared to the filling :math:`\Delta n = n_t-filling`
    ``Sx, Sy, Sz``  Spin operators :math:`S^{x,y,z}`, in particular
                    :math:`S^z = \frac{1}{2}( n_\uparrow - n_\downarrow )`
    ``Sp, Sm``      Spin flips :math:`S^{\pm} = S^{x} \pm i S^{y}`,
                    e.g. :math:`S^{+} = c^\dagger_\uparrow c_\downarrow`
    ==============  =============================================================================

    The spin operators are defined as :math:`S^\gamma =
    (c^\dagger_{\uparrow}, c^\dagger_{\downarrow}) \sigma^\gamma (c_{\uparrow}, c_{\downarrow})^T`,
    where :math:`\sigma^\gamma` are spin-1/2 matrices (i.e. half the pauli matrices).

    ============= ============= ======= =======================================
    `cons_N`      `cons_Sz`     qmod    *excluded* onsite operators
    ============= ============= ======= =======================================
    ``'N'``       ``'Sz'``      [1, 1]  ``Sx, Sy``
    ``'N'``       ``'parity'``  [1, 2]  --
    ``'N'``       ``None``      [1]     --
    ``'parity'``  ``'Sz'``      [2, 1]  ``Sx, Sy``
    ``'parity'``  ``'parity'``  [2, 2]  --
    ``'parity'``  ``None``      [2]     --
    ``None``      ``'Sz'``      [1]     ``Sx, Sy``
    ``None``      ``'parity'``  [2]     --
    ``None``      ``None``      []      --
    ============= ============= ======= =======================================

    Parameters
    ----------
    cons_N : ``'N' | 'parity' | None``
        Whether particle number is conserved, c.f. table above.
    cons_Sz : ``'Sz' | 'parity' | None``
        Whether spin is conserved, c.f. table above.
    filling : float
        Average filling. Used to define ``dN``.

    Attributes
    ----------
    cons_N : ``'N' | 'parity' | None``
        Whether particle number is conserved, c.f. table above.
    cons_Sz : ``'Sz' | 'parity' | None``
        Whether spin is conserved, c.f. table above.
    filling : float
        Average filling. Used to define ``dN``.
    """

    def __init__(self, cons_N='N', cons_Sz='Sz', filling=1.):
        if not cons_N:
            cons_N = 'None'
        if cons_N not in ['N', 'parity', 'None']:
            raise ValueError("invalid `cons_N`: " + repr(cons_N))
        if not cons_Sz:
            cons_Sz = 'None'
        if cons_Sz not in ['Sz', 'parity', 'None']:
            raise ValueError("invalid `cons_Sz`: " + repr(cons_Sz))
        d = 3
        states = ['empty', 'up', 'down']
        # 0) Build the operators.
        Nu_diag = np.array([0., 1., 0.], dtype=np.float64)
        Nd_diag = np.array([0., 0., 1.], dtype=np.float64)
        Nu = np.diag(Nu_diag)
        Nd = np.diag(Nd_diag)
        Ntot = np.diag(Nu_diag + Nd_diag)
        dN = np.diag(Nu_diag + Nd_diag - filling)
        JWu = np.diag(1. - 2 * Nu_diag)  # (-1)^Nu
        JWd = np.diag(1. - 2 * Nd_diag)  # (-1)^Nd
        JW = JWu * JWd  # (-1)^{Nu+Nd}

        Cu = np.zeros((d, d))
        Cu[0, 1] = 1
        Cdu = np.transpose(Cu)
        # For spin-down annihilation operator: include a Jordan-Wigner string JWu
        # this ensures that Cdu.Cd = - Cd.Cdu
        # c.f. the chapter on the Jordan-Wigner trafo in the userguide
        Cd_noJW = np.zeros((d, d))
        Cd_noJW[0, 2] = 1
        Cd = np.dot(JWu, Cd_noJW)  # (don't do this for spin-up...)
        Cdd = np.transpose(Cd)

        # spin operators are defined as  (Cdu, Cdd) S^gamma (Cu, Cd)^T,
        # where S^gamma is the 2x2 matrix for spin-half
        Sz = np.diag(0.5 * (Nu_diag - Nd_diag))
        Sp = np.dot(Cdu, Cd)
        Sm = np.dot(Cdd, Cu)
        Sx = 0.5 * (Sp + Sm)
        Sy = -0.5j * (Sp - Sm)

        ops = dict(JW=JW, JWu=JWu, JWd=JWd,
                   Cu=Cu, Cdu=Cdu, Cd=Cd, Cdd=Cdd,
                   Nu=Nu, Nd=Nd, Ntot=Ntot, dN=dN,
                   Sx=Sx, Sy=Sy, Sz=Sz, Sp=Sp, Sm=Sm)  # yapf: disable

        # handle charges
        qmod = []
        qnames = []
        charges = []
        if cons_N == 'N':
            qnames.append('N')
            qmod.append(1)
            charges.append([0, 1, 1])
        elif cons_N == 'parity':
            qnames.append('parity_N')
            qmod.append(2)
            charges.append([0, 1, 1])
        if cons_Sz == 'Sz':
            qnames.append('2*Sz')  # factor 2 s.t. Cu, Cd have well-defined charges!
            qmod.append(1)
            charges.append([0, 1, -1])
            del ops['Sx']
            del ops['Sy']
        elif cons_Sz == 'parity':
            qnames.append('parity_Sz')  # the charge is (2*Sz) mod (2*2)
            qmod.append(4)
            charges.append([0, 1, 3])  # == [0, 1, -1, 0] mod 4
            # e.g. terms like `Sp_i Sp_j + hc` with Sp=Cdu Cd have charges 'N', 'parity_Sz'.
            # The `parity_Sz` is non-trivial in this case!
        if len(qmod) == 0:
            leg = npc.LegCharge.from_trivial(d)
        else:
            if len(qmod) == 1:
                charges = charges[0]
            else:  # len(charges) == 2: need to transpose
                charges = [[q1, q2] for q1, q2 in zip(charges[0], charges[1])]
            chinfo = npc.ChargeInfo(qmod, qnames)
            leg = npc.LegCharge.from_qflat(chinfo, charges)
        self.cons_N = cons_N
        self.cons_Sz = cons_Sz
        self.filling = filling
        Site.__init__(self, leg, states, sort_charge=True, **ops)
        # specify fermionic operators
        self.need_JW_string |= set(['Cu', 'Cdu', 'Cd', 'Cdd', 'JWu', 'JWd', 'JW'])

        if cons_N == 'N' or cons_N == 'parity':
            charge_to_JW_parity = [0] * self.leg.chinfo.qnumber
            charge_to_JW_parity[0] = 1 # first charge is N, so use that for
            self.charge_to_JW_parity = np.array(charge_to_JW_parity)  # trivial
        else:
            self.charge_to_JW_parity = None  # can't define it!

    def __repr__(self):
        """Debug representation of self."""
        return "SpinHalfFermionSite({cN!r}, {cS!r}, {f:f})".format(cN=self.cons_N,
                                                                   cS=self.cons_Sz,
                                                                   f=self.filling)


class BosonSite(Site):
    r"""Create a :class:`Site` for up to `Nmax` bosons.

    Local states are ``vac, 1, 2, ... , Nc``.
    (Exception: for parity conservation, we sort as ``vac, 2, 4, ..., 1, 3, 5, ...``.)

    ==============  ========================================
    operator        description
    ==============  ========================================
    ``Id, JW``      Identity :math:`\mathbb{1}`
    ``B``           Annihilation operator :math:`b`
    ``Bd``          Creation operator :math:`b^\dagger`
    ``N``           Number operator :math:`n= b^\dagger b`
    ``NN``          :math:`n^2`
    ``dN``          :math:`\delta n := n - filling`
    ``dNdN``        :math:`(\delta n)^2`
    ``P``           Parity :math:`Id - 2 (n \mod 2)`.
    ==============  ========================================

    ============== ====  ==================================
    `conserve`     qmod  *excluded* onsite operators
    ============== ====  ==================================
    ``'N'``        [1]   --
    ``'parity'``   [2]   --
    ``'None'``     []    --
    ============== ====  ==================================

    Parameters
    ----------
    Nmax : int
        Cutoff defining the maximum number of bosons per site.
        The default ``Nmax=1`` describes hard-core bosons.
    conserve : str
        Defines what is conserved, see table above.
    filling : float
        Average filling. Used to define ``dN``.

    Attributes
    ----------
    conserve : str
        Defines what is conserved, see table above.
    filling : float
        Average filling. Used to define ``dN``.
    """

    def __init__(self, Nmax=1, conserve='N', filling=0.):
        if not conserve:
            conserve = 'None'
        if conserve not in ['N', 'parity', 'None']:
            raise ValueError("invalid `conserve`: " + repr(conserve))
        dim = Nmax + 1
        states = [str(n) for n in range(0, dim)]
        if dim < 2:
            raise ValueError("local dimension should be larger than 1....")
        B = np.zeros([dim, dim], dtype=np.float64)  # destruction/annihilation operator
        for n in range(1, dim):
            B[n - 1, n] = np.sqrt(n)
        Bd = np.transpose(B)  # .conj() wouldn't do anything
        # Note: np.dot(Bd, B) has numerical roundoff errors of eps~=4.4e-16.
        Ndiag = np.arange(dim, dtype=np.float64)
        N = np.diag(Ndiag)
        NN = np.diag(Ndiag**2)
        dN = np.diag(Ndiag - filling)
        dNdN = np.diag((Ndiag - filling)**2)
        P = np.diag(1. - 2. * np.mod(Ndiag, 2))
        ops = dict(B=B, Bd=Bd, N=N, NN=NN, dN=dN, dNdN=dNdN, P=P)
        if conserve == 'N':
            chinfo = npc.ChargeInfo([1], ['N'])
            leg = npc.LegCharge.from_qflat(chinfo, range(dim))
        elif conserve == 'parity':
            chinfo = npc.ChargeInfo([2], ['parity_N'])
            leg = npc.LegCharge.from_qflat(chinfo, [i % 2 for i in range(dim)])
        else:
            leg = npc.LegCharge.from_trivial(dim)
        self.Nmax = Nmax
        self.conserve = conserve
        self.filling = filling
        Site.__init__(self, leg, states, sort_charge=True, **ops)
        self.state_labels['vac'] = self.state_labels['0']  # alias
        self.charge_to_JW_parity = np.array([0] * leg.chinfo.qnumber, int)  # trivial

    def __repr__(self):
        """Debug representation of self."""
        return "BosonSite({N:d}, {c!r}, {f:f})".format(N=self.Nmax,
                                                       c=self.conserve,
                                                       f=self.filling)


def spin_half_species(SpeciesSite, cons_N, cons_Sz, **kwargs):
    """Initialize two FermionSite or BosonSite to represent spin-1/2 species.

    You can use this directly in the :meth:`tenpy.models.model.CouplingMPOModel.init_sites`,
    e.g., as in the :meth:`tenpy.models.hubbard.FermiHubbardModel2.init_sites`::

        cons_N = model_params.get('cons_N', 'N')
        cons_Sz = model_params.get('cons_Sz', 'Sz')
        return spin_half_species(FermionSite, cons_N=cons_N, cons_Sz=cons_Sz)

    Parameters
    ----------
    SpeciesSite : :class:`Site` | str
        The (name of the) site class for the species;
        usually just :class:`FermionSite` or :class:`BosonSite`.
    cons_N : None | ``"N", "parity", "None"``
        Whether to conserve the (parity of the) total particle number ``N_up + N_down``.
    cons_Sz : None | ``"Sz", "parity", "None"``
        Whether to conserve the (parity of the) total Sz spin ``N_up - N_down``.

    Returns
    -------
    sites : list of `SpeciesSite`
        Each one instance of the site for spin up and down.
    species_names : list of str
        Always ``['up', 'down']``. Included such that a ``return spin_half_species(...)``
        in :meth:`~tenpy.models.model.CouplingMPOModel.init_sites` triggers the use of the
        :class:`~tenpy.models.lattice.MultiSpeciesLattice`.
    """
    SpeciesSite = find_subclass(Site, SpeciesSite)
    if not cons_N:
        cons_N = 'None'
    if cons_N not in ['N', 'parity', 'None']:
        raise ValueError("invalid `cons_N`: " + repr(cons_N))
    if not cons_Sz:
        cons_Sz = 'None'
    if cons_Sz not in ['Sz', 'parity', 'None']:
        raise ValueError("invalid `cons_Sz`: " + repr(cons_Sz))

    conserve = None if cons_N == 'None' and cons_Sz == 'None' else 'N'

    up_site = SpeciesSite(conserve=conserve, **kwargs)
    down_site = SpeciesSite(conserve=conserve, **kwargs)

    new_charges = []
    new_names = []
    new_mod = []
    if cons_N == 'N':
        new_charges.append([(1, 0, 0), (1, 1, 0)])
        new_names.append('N')
        new_mod.append(1)
    elif cons_N == 'parity':
        new_charges.append([(1, 0, 0), (1, 1, 0)])
        new_names.append('parity_N')
        new_mod.append(2)
    if cons_Sz == 'Sz':
        new_charges.append([(1, 0, 0), (-1, 1, 0)])
        new_names.append('2*Sz')  # factor 2 s.t. Cu, Cd have well-defined charges!
        new_mod.append(1)
    elif cons_Sz == 'parity':
        new_charges.append([(1, 0, 0), (-1, 1, 0)])
        new_names.append('2*Sz')  # factor 2 s.t. Cu, Cd have well-defined charges!
        new_mod.append(4)
    set_common_charges([up_site, down_site], new_charges, new_names, new_mod)
    return [up_site, down_site], ['up', 'down']


class ClockSite(Site):
    r"""Quantum clock site.

    There are ``q`` local states, with labels ``['0', '1', ..., str(q-1)]``.
    Special aliases are ``up`` (0), and if q is even ``down`` (q / 2).
    Local operators are the clock operators ``Z = diag([w ** 0, w ** 1, ..., w ** (q - 1)])``
    with ``w = exp(2.j * pi / q)`` and ``X = eye(q, k=1) + eye(q, k=1-q)``, which are not hermitian (!)

    =========================== ================================================
    operator                    description
    =========================== ================================================
    ``Id, JW``                  Identity :math:`\mathbb{1}`
    ``X, Z``                    Clock operators
    ``Xhc, Zhc``                Hermitian conjugates of clock operators
    ``Xphc, Zphc``              Clock operator plus its hermitian conjugate
    =========================== ================================================

    ============== ====  ============================
    `conserve`     qmod  *excluded* onsite operators
    ============== ====  ============================
    ``'Z'``        [q]   ``Xphc, Zphc``
    ``'None'``     []    --
    ============== ====  ============================

    Parameters
    ----------
    q : int
        Number of states per site
    conserve : str | None
        Defines what is conserved, see table above.
    sort_charge : bool
        Whether :meth:`sort_charge` should be called at the end of initialization.
        This is usually a good idea to reduce potential overhead when using charge conservation.
        Note that this permutes the order of the local basis states!
        For backwards compatibility with existing data, it is not (yet) enabled by default.

    Attributes
    ----------
    q : int
        Number of states per site
    conserve : str
        Defines what is conserved, see table above.
    """
    def __init__(self, q, conserve='Z', sort_charge=None):
        if not (isinstance(q, int) and q > 1):
            raise ValueError(f'invalid q: {q}')
        self.q = q
        if not conserve:
            conserve = 'None'
        if conserve not in ['Z', 'None']:
            raise ValueError("invalid `conserve`: " + repr(conserve))
        X = np.eye(q, k=1) + np.eye(q, k=1-q)
        Z = np.diag(np.exp(2.j * np.pi * np.arange(q, dtype=np.complex128) / q))
        Xhc = X.conj().transpose()
        Zhc = Z.conj().transpose()
        Xphc = X + Xhc
        Zphc = np.diag(2. * np.cos(2. * np.pi * np.arange(q, dtype=np.complex128) / q))
        if conserve == 'Z':
            # we store n as the charge where <Z> = exp(2.j * pi * n / q)
            chinfo = npc.ChargeInfo([q], ['clock_phase'])
            leg = npc.LegCharge.from_qflat(chinfo, list(range(q)))
        else:
            leg = npc.LegCharge.from_trivial(q)
        self.conserve = conserve
        names = [str(m) for m in range(q)]
        Site.__init__(self, leg, names, sort_charge=sort_charge)
        self.add_op('X', X, hc='Xhc')
        self.add_op('Xhc', Xhc, hc='X')
        self.add_op('Z', Z, hc='Zhc')
        self.add_op('Zhc', Zhc, hc='Z')
        if conserve != 'Z':
            self.add_op('Xphc', Xphc, hc='Xphc')
            self.add_op('Zphc', Zphc, hc='Zphc')
        self.state_labels['up'] = self.state_labels['0']
        if q % 2 == 0:
            self.state_labels['down'] = self.state_labels[str(q // 2)]

    def __repr__(self):
        return f'ClockSite(q={self.q}, conserve={self.conserve})'<|MERGE_RESOLUTION|>--- conflicted
+++ resolved
@@ -106,7 +106,6 @@
     hc_ops : dict(str->str)
         Mapping from operator names to their hermitian conjugates.
         Use :meth:`get_hc_op_name` to obtain entries.
-<<<<<<< HEAD
     charge_to_JW_parity : None | 1D array
         If set, it is a list of factors, one per charge, such that
         ``(-1)**np.mod(np.sum(charges * charge_to_JW_parity, axis=-1), 2)`` is the
@@ -115,12 +114,10 @@
         Often not defined at all or `None`, which indicates that charge information is not enough
         to extract the Jordan-Wigner signs, i.e., we might not have total fermion number as
         well-defined charge.
-=======
     used_sort_charge : bool
         Whether :meth:`sort_charge` was called.
-        Note that the default argument for `sort_dense` in :meth:`add_op` changes to True in that
-        case, to ensure a consistent use.
->>>>>>> 01e4d302
+        Note that the default argument for `permute_dense` in :meth:`add_op` changes to True in
+        that case, to ensure a consistent use.
 
     Examples
     --------
@@ -209,14 +206,10 @@
             if permute is not None:
                 op = op[np.ix_(permute, permute)]
             # need_JW and hc_ops are still set
-<<<<<<< HEAD
-            self.add_op(opname, op, need_JW=False, hc=False)
+            self.add_op(opname, op, need_JW=False, hc=False, permute_dense=False)
         if hasattr(self, 'charge_to_JW_parity'):
             # might no longer be valid (unclear!), so better delete.
             del self.charge_to_JW_parity
-=======
-            self.add_op(opname, op, need_JW=False, hc=False, permute_dense=False)
->>>>>>> 01e4d302
         # done
 
     def sort_charge(self, bunch=True):
@@ -1074,14 +1067,10 @@
         else:
             perm_flat = None
         site.change_charge(leg, perm_flat)
-<<<<<<< HEAD
         if new_charge_to_JW_parity is not None:
             site.charge_to_JW_parity = new_charge_to_JW_parity
-    return perms
-=======
     if sort_charge:
         return perms
->>>>>>> 01e4d302
 
 
 def _set_common_charges_charge_to_JW_parity(sites, new_charges, new_mod):
@@ -1718,7 +1707,7 @@
 
 
 class SpinHalfHoleSite(Site):
-    r"""Create a :class:`Site` for spinful (spin-1/2) fermions, restricted to empty or singly occupied sites 
+    r"""Create a :class:`Site` for spinful (spin-1/2) fermions, restricted to empty or singly occupied sites
 
     Local states are:
          ``empty``  (vacuum),
